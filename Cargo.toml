[workspace]
members = [
    "benchmarks/aunt-kg/",
    "benchmarks/fizzbuzz/",
    "benchmarks/logic-query/",
    "benchmarks/oeis/",
    "benchmarks/parmap/",
    "benchmarks/simple_partest/",
    "experiments/expr/bytestring/",
    "experiments/expr/dyck/", "experiments/symbol_mapping/bucket_map", "experiments/symbol_mapping/naive_map",
    "frontend/",
    #"kernel/" LP: Looks to be in a state of heavy experimentation
]

[workspace.package]
edition = "2021"

[workspace.dependencies]

# Internal to MORK
mork-bytestring = {path = "./experiments/expr/bytestring"}
mork-frontend = {path = "./frontend"}
# mork = {path = "./kernel"} LP: Looks to be in a state of heavy experimentation

# External to MORK
<<<<<<< HEAD
pathmap = {path = "../PathMap", features = ["jemalloc"]}
=======
# pathmap = {path = "../PathMap" , features = ["all_dense_nodes"]}
[workspace.dependencies.pathmap]
path = "../PathMap" 
# features = ["all_dense_nodes"]
>>>>>>> 65dbdaf2
<|MERGE_RESOLUTION|>--- conflicted
+++ resolved
@@ -23,11 +23,7 @@
 # mork = {path = "./kernel"} LP: Looks to be in a state of heavy experimentation
 
 # External to MORK
-<<<<<<< HEAD
-pathmap = {path = "../PathMap", features = ["jemalloc"]}
-=======
-# pathmap = {path = "../PathMap" , features = ["all_dense_nodes"]}
 [workspace.dependencies.pathmap]
-path = "../PathMap" 
-# features = ["all_dense_nodes"]
->>>>>>> 65dbdaf2
+path = "../PathMap"
+features = ["jemalloc"]
+# features = ["all_dense_nodes"]