// use std::future::Future;
// use std::task::Poll;
use std::time::Instant;
use pathmap::zipper::{ZipperAbsolutePath, ZipperIteration, ZipperMoving};
use mork_frontend::bytestring_parser::Parser;
use mork::{expr, sexpr};
use mork::space::Space;
use mork_bytestring::{item_byte, Tag};

// Remy : Adam, You seem does not seem to like using the test framework for benchmarks, I'm sure you have reasons.
//        I'd like to avoid breaking your code on refactoring, I'm sure there is a more elegant solution using conditional compilation,
//        but in the meantime, I've put this basic framework in place so that your code will not silently break.

/// change this to choice your benchmark
const BENCH : usize = 2;
fn main() {
    match BENCH {
        0 => bench_0(),
        1 => bench_1(),
        2 => bench_2(),
        _ => panic!("no more benchmark tests")
    }
}

fn bench_0() {
    let mut s = Space::new();
    let t0 = Instant::now();
    let nodesf = std::fs::File::open("/run/media/adam/43323a1c-ad7e-4d9a-b3c0-cf84e69ec61a/awesome-biomedical-kg/ckg_v3-002/results/nodes.json").unwrap();
    let nodesfs = unsafe { memmap2::Mmap::map(&nodesf).unwrap() };
    let loaded = s.load_json( unsafe { std::str::from_utf8_unchecked(nodesfs.as_ref()) }).unwrap();
    println!("loaded {} nodes in {} seconds", loaded, t0.elapsed().as_secs());
    let t1 = Instant::now();
    let edgesf = std::fs::File::open("/run/media/adam/43323a1c-ad7e-4d9a-b3c0-cf84e69ec61a/awesome-biomedical-kg/ckg_v3-002/results/edges.json").unwrap();
    let edgesfs = unsafe { memmap2::Mmap::map(&edgesf).unwrap() };
    let loaded = s.load_json( unsafe { std::str::from_utf8_unchecked( edgesfs.as_ref() )}).unwrap();
    println!("loaded {} edges in {} seconds", loaded, t1.elapsed().as_secs());
    done(&s);
}


fn bench_1() {
    let mut s = Space::new();
    let t0 = Instant::now();
    let nodesf = std::fs::File::open("/run/media/adam/43323a1c-ad7e-4d9a-b3c0-cf84e69ec61a/awesome-biomedical-kg/ckg_v3-002/results/nodes.json").unwrap();
    let nodesfs = unsafe { memmap2::Mmap::map(&nodesf).unwrap() };
    let loaded = s.load_json( unsafe { std::str::from_utf8_unchecked(nodesfs.as_ref()) }).unwrap();
    println!("loaded {} nodes in {} seconds", loaded, t0.elapsed().as_secs());
    let t1 = Instant::now();
    let edgesf = std::fs::File::open("/run/media/adam/43323a1c-ad7e-4d9a-b3c0-cf84e69ec61a/awesome-biomedical-kg/ckg_v3-002/results/edges.json").unwrap();
    let edgesfs = unsafe { memmap2::Mmap::map(&edgesf).unwrap() };
    let loaded = s.load_json( unsafe { std::str::from_utf8_unchecked( edgesfs.as_ref() )}).unwrap();
    println!("loaded {} edges in {} seconds", loaded, t1.elapsed().as_secs());
    done(&s);
}
fn work(s: &mut Space) {
    let add_gene_name_index_start = Instant::now();
    s.transform(expr!(s, "[4] NKV $ gene_name $"), expr!(s, "[3] gene_name_of _2 _1"));
    println!("add gene name index took {} ms", add_gene_name_index_start.elapsed().as_millis());
    s.statistics();

    let all_related_to_gene_start = Instant::now();
    s.transform_multi(&[
        expr!(s, "[3] gene_name_of TP73-AS1 $"),
        expr!(s, "[4] SPO _1 includes $"),
        expr!(s, "[4] SPO _1 transcribed_from $"),
    ], expr!(s, "[4] res0 _1 _2 _3"));
    println!("all_related_to_gene_start {}", all_related_to_gene_start.elapsed().as_micros());
    let mut count = 0;
    s.query(expr!(s, "[4] res0 $ $ $"), |_, e| {
        // println!("{}", sexpr!(s, e));
        count += 1
    });
    println!("res0 count {}", count);

    let add_exon_chr_index_start = Instant::now();
    s.transform(expr!(s, "[4] NKV $ chr $"), expr!(s, "[3] chr_of _2 _1"));
    println!("add exon chr index took {}", add_exon_chr_index_start.elapsed().as_secs());
    s.statistics();

    let ops_index_start = Instant::now();
    s.transform(expr!(s, "[4] SPO $ $ $"), expr!(s, "[4] OPS _3 _2 _1"));
    println!("add ops index took {}", ops_index_start.elapsed().as_secs());
    s.statistics();

    let transitive_chr1_start = Instant::now();
    s.transform_multi(&[
        expr!(s, "[3] chr_of chr1 $"),
        expr!(s, "[4] OPS _1 includes $"),
        expr!(s, "[4] SPO _2 translates_to $"),
        expr!(s, "[4] OPS _3 interacts_with $"),
    ], expr!(s, "[5] res1 _1 _2 _3 _4"));
    println!("transitive_chr1 {} ms", transitive_chr1_start.elapsed().as_millis());
    let mut count = 0;
    s.query(expr!(s, "[5] res1 $ $ $ $"), |_, e| {
        // println!("{}", sexpr!(s, e));
        count += 1
    });
    println!("res1 count {}", count);

    let q0_start = Instant::now();
    s.transform_multi(&[
        expr!(s, "[3] gene_name_of BRCA2 $"),
        expr!(s, "[4] SPO _1 transcribed_to $"),
        expr!(s, "[4] SPO _2 translates_to $"),
        expr!(s, "[4] OPS _3 interacts_with $"),
        expr!(s, "[4] SPO _1 genes_pathways $"),
    ], expr!(s, "[6] res2 _1 _2 _3 _4 _5"));
    println!("q0 {}", q0_start.elapsed().as_micros());
    let mut count = 0;
    s.query( expr!(s, "[6] res2 $ $ $ $ $"), |_, e| {
        // println!("{}", sexpr!(s, e));
        count += 1
    });
    println!("res2 count {}", count);

}
const TEST_DAG : bool = false;
fn bench_2() {

<<<<<<< HEAD

=======
fn main() {
    const sexpr_contents: &str = r#"(Duck Quack)
(Human BlaBla)"#;

    let mut s = Space::new();

    s.load_sexpr(sexpr_contents.as_bytes(),
                 expr!(s, "[2] $ $"),
                 expr!(s, "[2] root [2] Sound [2] Sound [2] _1 _2")).unwrap();

    s.transform_multi_multi(
        &[expr!(s, "[2] root [2] Sound [2] Sound [2] $ $")],
        &[expr!(s, "[2] root [2] Output [5] The _1 makes sounds _2")]
    );

    let mut v = vec![];
    s.dump_sexpr(expr!(s, "$"), expr!(s, "_1"), &mut v).unwrap();

    println!("{}", String::from_utf8(v).unwrap());
    return;
    /*    const csv_contents: &str = r#"1,2
10,20
10,30"#;

    const sexpr_contents: &str = r#"(useful (Foo 1))
(useless ((- o -) (- o -)))"#;

    let mut s = Space::new();
    // s.load_csv(csv_contents.as_bytes(), expr!(s, "[2] $ $"), expr!(s, "[2] mycsv [3] my precious _2")).unwrap();
    s.load_csv(csv_contents.as_bytes(), expr!(s, "[2] 10 $"), expr!(s, "[2] data [2] mycsv [3] my precious _1")).unwrap();

    s.load_sexpr(sexpr_contents.as_bytes(), expr!(s, "[2] useful $"), expr!(s, "[2] data [2] mysexpr _1")).unwrap();

    let mut v = vec![];
    s.dump_sexpr(expr!(s, "$"), expr!(s, "_1"), &mut v).unwrap();

    println!("{}", String::from_utf8(v).unwrap());
    return;
*/
>>>>>>> 2d71542f
    // println!("{}", mork_bytestring::serialize(&[3, 3, 200, 84, 80, 55, 51, 45, 65, 83, 49, 204, 103, 101, 110, 101, 95, 110, 97, 109, 101, 95, 111, 102, 200, 0, 0, 0, 0, 4, 129, 29, 29, 4, 195, 83, 80, 79, 200, 0, 0, 0, 0, 4, 129, 29, 29, 200]));
    //
    // return;
    let mut s = Space::new();

    let restore_symbols_start = Instant::now();
    println!("restored symbols {:?}", s.restore_symbols("/dev/shm/combined.symbols.zip").unwrap());
    println!("symbols backup took {}", restore_symbols_start.elapsed().as_secs());
    println!("{:?}", s.sm.get_sym(b"SPO"));
    println!("{:?}", s.sm.get_sym(b"IL9R-207"));
    let bucket_map::serialization::Tables { to_symbol, to_bytes } = s.sm.reveal_tables();
    println!("to_symbol.len() = {}; to_bytes.len() = {}", to_symbol.len(), to_bytes.len());
    println!("to_symbol.first().unwrap().val_count() = {:?}; to_bytes.first().unwrap().val_count() = {:?}", to_symbol.last().unwrap().val_count(), to_bytes.last().unwrap().val_count());

    // for to_symbol_part in to_symbol {
    //     print!("{},", to_symbol_part.val_count());
    // }

    // for to_byte_part in to_bytes {
    //     print!("{},", to_byte_part.val_count());
    // }

    let mut to_symbol_rz = to_symbol.last().unwrap().read_zipper();
    while let Some(v) = to_symbol_rz.to_next_val() {
        println!("{:?} {:?}", std::str::from_utf8(to_symbol_rz.path()).unwrap_or(format!("{:?}", to_symbol_rz.path()).as_str()), v)
    }
    drop(to_symbol_rz);
    drop(to_symbol);
    drop(to_bytes);

    let restore_paths_start = Instant::now();
    println!("restored paths {:?}", s.restore_paths("/dev/shm/combined_ni.paths.gz").unwrap());
    println!("paths restore took {}", restore_paths_start.elapsed().as_secs());
    s.statistics();
    
    #[cfg(feature="neo4j")]
    #[allow(unused)]
    if TEST_DAG {

        let restore_start = Instant::now();
        s.restore_from_dag("/dev/shm/");
        println!("restore took {}", restore_start.elapsed().as_secs());
        s.statistics();
    
    
        let property_load_start = Instant::now();
        println!("{:?}", s.load_neo4j_node_properties("bolt://localhost:7687", "neo4j", "morkwork").unwrap());
        println!("property loading took {}", property_load_start.elapsed().as_secs());
        s.statistics();

        let load_labels_start = Instant::now();
        println!("{:?}", s.load_neo4j_node_lables("bolt://localhost:7687", "neo4j", "morkwork").unwrap());
        println!("loading labels took {}", load_labels_start.elapsed().as_secs());
        s.statistics();
        
        let mut rz = s.btm.read_zipper_at_path(&[item_byte(Tag::Arity(4)), item_byte(Tag::SymbolSize(3)), b'S', b'P', b'O']);
        println!("SPO's {}", rz.val_count());
        rz.to_next_val();
        println!("{}", mork_bytestring::serialize(rz.origin_path().unwrap()));
        drop(rz);
       
        let load_start = Instant::now();
        s.load_neo4j_triples("bolt://localhost:7687", "neo4j", "morkwork");
        println!("loading took {}", load_start.elapsed().as_secs());
        s.statistics();
    
        // edges 331291528
        // nodes 76683739
        // props 567148252
        // paths 898439780
    
    
        let backup_start = Instant::now();
        s.backup_as_dag("/dev/shm/combined.remydag");
        println!("backup took {}", backup_start.elapsed().as_secs());
    
        let backup_paths_start = Instant::now();
        s.backup_paths("/dev/shm/combined.paths.gz");
        println!("paths backup took {}", backup_paths_start.elapsed().as_secs());
        
        let backup_symbols_start = Instant::now();
        s.backup_symbols("/dev/shm/combined.symbols.zip");
        println!("symbols backup took {}", backup_symbols_start.elapsed().as_secs());
    }
    work(&mut s);
}


fn load_csv_with_pat() {
    let csv_contents = r#"1,2
10,20
10,30"#;

    let mut s = Space::new();
    // s.load_csv(csv_contents.as_bytes(), expr!(s, "[2] $ $"), expr!(s, "[2] mycsv [3] my precious _2")).unwrap();
    s.load_csv(csv_contents, expr!(s, "[2] 10 $"), expr!(s, "[2] mycsv [3] my precious _1")).unwrap();

    let mut v = vec![];
    s.dump_sexpr(expr!(s, "$"), expr!(s, "_1"), &mut v).unwrap();

    println!("{}", String::from_utf8(v).unwrap());
    return;
}

#[allow(unused_variables)]
pub fn done(s : &Space) -> ! {
    // let inner = s.inner_map_as_ref();
    // let counters = pathmap::counters::Counters::count_ocupancy(inner);
    // counters.print_histogram_by_depth();
    // counters.print_run_length_histogram();
    // counters.print_list_node_stats();
    // println!("#symbols {}", self.sm.symbol_count());
    std::process::exit(0)
}<|MERGE_RESOLUTION|>--- conflicted
+++ resolved
@@ -2,8 +2,7 @@
 // use std::task::Poll;
 use std::time::Instant;
 use pathmap::zipper::{ZipperAbsolutePath, ZipperIteration, ZipperMoving};
-use mork_frontend::bytestring_parser::Parser;
-use mork::{expr, sexpr};
+use mork::expr;
 use mork::space::Space;
 use mork_bytestring::{item_byte, Tag};
 
@@ -18,6 +17,7 @@
         0 => bench_0(),
         1 => bench_1(),
         2 => bench_2(),
+        3 => bench_3(),
         _ => panic!("no more benchmark tests")
     }
 }
@@ -114,55 +114,31 @@
     println!("res2 count {}", count);
 
 }
-const TEST_DAG : bool = false;
 fn bench_2() {
-
-<<<<<<< HEAD
-
-=======
-fn main() {
     const sexpr_contents: &str = r#"(Duck Quack)
-(Human BlaBla)"#;
-
-    let mut s = Space::new();
-
-    s.load_sexpr(sexpr_contents.as_bytes(),
+    (Human BlaBla)"#;
+    
+    let mut s = Space::new();
+    
+    s.load_sexpr(sexpr_contents,
                  expr!(s, "[2] $ $"),
                  expr!(s, "[2] root [2] Sound [2] Sound [2] _1 _2")).unwrap();
-
+    
     s.transform_multi_multi(
         &[expr!(s, "[2] root [2] Sound [2] Sound [2] $ $")],
         &[expr!(s, "[2] root [2] Output [5] The _1 makes sounds _2")]
     );
-
+    
     let mut v = vec![];
     s.dump_sexpr(expr!(s, "$"), expr!(s, "_1"), &mut v).unwrap();
-
+    
     println!("{}", String::from_utf8(v).unwrap());
     return;
-    /*    const csv_contents: &str = r#"1,2
-10,20
-10,30"#;
-
-    const sexpr_contents: &str = r#"(useful (Foo 1))
-(useless ((- o -) (- o -)))"#;
-
-    let mut s = Space::new();
-    // s.load_csv(csv_contents.as_bytes(), expr!(s, "[2] $ $"), expr!(s, "[2] mycsv [3] my precious _2")).unwrap();
-    s.load_csv(csv_contents.as_bytes(), expr!(s, "[2] 10 $"), expr!(s, "[2] data [2] mycsv [3] my precious _1")).unwrap();
-
-    s.load_sexpr(sexpr_contents.as_bytes(), expr!(s, "[2] useful $"), expr!(s, "[2] data [2] mysexpr _1")).unwrap();
-
-    let mut v = vec![];
-    s.dump_sexpr(expr!(s, "$"), expr!(s, "_1"), &mut v).unwrap();
-
-    println!("{}", String::from_utf8(v).unwrap());
-    return;
-*/
->>>>>>> 2d71542f
-    // println!("{}", mork_bytestring::serialize(&[3, 3, 200, 84, 80, 55, 51, 45, 65, 83, 49, 204, 103, 101, 110, 101, 95, 110, 97, 109, 101, 95, 111, 102, 200, 0, 0, 0, 0, 4, 129, 29, 29, 4, 195, 83, 80, 79, 200, 0, 0, 0, 0, 4, 129, 29, 29, 200]));
-    //
-    // return;
+
+}
+const TEST_DAG : bool = false;
+fn bench_3() {
+
     let mut s = Space::new();
 
     let restore_symbols_start = Instant::now();
