use std::io::{BufRead, Read, Write};
use std::{mem, process, ptr};
use std::any::Any;
use std::fs::File;
use std::mem::MaybeUninit;
use std::ptr::{addr_of, null_mut};
use std::time::Instant;
use pathmap::ring::{AlgebraicStatus, Lattice};
use pathmap::zipper::{ProductZipper, ZipperSubtries};
use mork_bytestring::{byte_item, Expr, ExprZipper, ExtractFailure, item_byte, parse, serialize, Tag, traverseh};
use mork_frontend::bytestring_parser::{Parser, ParserError, Context};
use bucket_map::{WritePermit, SharedMapping, SharedMappingHandle};
use pathmap::trie_map::BytesTrieMap;
use pathmap::utils::{BitMask, ByteMask};
use pathmap::zipper::{ReadZipperUntracked, ZipperMoving, WriteZipperUntracked, Zipper, ZipperAbsolutePath, ZipperIteration, ZipperWriting, ZipperCreation};
use crate::json_parser::Transcriber;
use crate::prefix::Prefix;

use pathmap::{
    zipper::*,
};
pub use crate::space_temporary::{
    PathCount,
    NodeCount,
    AttributeCount,
    SExprCount,
};
pub struct Space {
    pub btm: BytesTrieMap<()>,
    pub sm: SharedMappingHandle
}

const SIZES: [u64; 4] = {
    use mork_bytestring::{item_byte, Tag};

    let mut ret = [0u64; 4];
    let mut size = 1;
    while size < 64 {
        let k = item_byte(Tag::SymbolSize(size));
        ret[((k & 0b11000000) >> 6) as usize] |= 1u64 << (k & 0b00111111);
        size += 1;
    }
    ret
};
const ARITIES: [u64; 4] = {
    use mork_bytestring::{item_byte, Tag};

    let mut ret = [0u64; 4];
    let mut arity = 1;
    while arity < 64 {
        let k = item_byte(Tag::Arity(arity));
        ret[((k & 0b11000000) >> 6) as usize] |= 1u64 << (k & 0b00111111);
        arity += 1;
    }
    ret
};
const VARS: [u64; 4] = {
    use mork_bytestring::{item_byte, Tag};

    let mut ret = [0u64; 4];
    let nv_byte = item_byte(Tag::NewVar);
    ret[((nv_byte & 0b11000000) >> 6) as usize] |= 1u64 << (nv_byte & 0b00111111);
    let mut size = 0;
    while size < 64 {
        let k = item_byte(Tag::VarRef(size));
        ret[((k & 0b11000000) >> 6) as usize] |= 1u64 << (k & 0b00111111);
        size += 1;
    }
    ret
};

const ITER_AT_DEPTH    : u8 =  0;
const ITER_SYMBOL_SIZE : u8 =  1;
const ITER_SYMBOLS     : u8 =  2;
const ITER_VARIABLES   : u8 =  3;
const ITER_ARITIES     : u8 =  4;
const ITER_EXPR        : u8 =  5;
const ITER_NESTED      : u8 =  6;
const ITER_SYMBOL      : u8 =  7;
const ITER_ARITY       : u8 =  8;
const ITER_VAR_SYMBOL  : u8 =  9;
const ITER_VAR_ARITY   : u8 = 10;
const ACTION           : u8 = 11;
const BEGIN_RANGE      : u8 = 12;
const FINALIZE_RANGE   : u8 = 13;
const REFER_RANGE      : u8 = 14;
#[allow(unused)]
const RESERVED         : u8 = 15;

#[allow(unused)]
fn label(l: u8) -> String {
    match l {
        ITER_AT_DEPTH    => { "ITER_AT_DEPTH"      }
        ITER_SYMBOL_SIZE => { "ITER_SYMBOL_SIZE"   }
        ITER_SYMBOLS     => { "ITER_SYMBOLS"       }
        ITER_VARIABLES   => { "ITER_VARIABLES"     }
        ITER_ARITIES     => { "ITER_ARITIES"       }
        ITER_EXPR        => { "ITER_EXPR"          }
        ITER_NESTED      => { "ITER_NESTED"        }
        ITER_SYMBOL      => { "ITER_SYMBOL"        }
        ITER_ARITY       => { "ITER_ARITY"         }
        ITER_VAR_SYMBOL  => { "ITER_VAR_SYMBOL"    }
        ITER_VAR_ARITY   => { "ITER_VAR_ARITY"     }
        ACTION           => { "ACTION"             }
        _                => { return l.to_string() }
    }.to_string()
}

#[allow(unused)]
fn show_stack<R:AsRef<[u8]>>(s: R) -> String {
    s.as_ref().iter().copied().map(label).reduce(|mut x, y| {
        x.push(' ');
        x.push_str(y.as_str());
        x
    }).unwrap()
}

fn referential_transition<Z : ZipperMoving + Zipper + ZipperAbsolutePath, F: FnMut(&[Expr], &mut Z) -> ()>(mut last: *mut u8, loc: &mut Z, references: &mut Vec<Expr>, f: &mut F) {
    unsafe {
    macro_rules! unroll {
    (ACTION $recursive:expr) => { f(&references[..], loc); };
    (ITER_AT_DEPTH $recursive:expr) => {
        let level = *last; last = last.offset(-1);

        let mut i = 0;
        while i < level {
            if loc.descend_first_byte() {
                i += 1
            } else if loc.to_next_sibling_byte() {
            } else if loc.ascend_byte() {
                i -= 1
            } else {
                i = 0;
                break
            }
        }

        while i > 0 {
            if i == level {
                referential_transition(last, loc, references, f);
                if loc.to_next_sibling_byte() {
                } else {
                    assert!(loc.ascend_byte());
                    i -= 1;
                }
            } else if i < level {
                if loc.to_next_sibling_byte() {
                    while i < level && loc.descend_first_byte() {
                        i += 1;
                    }
                } else {
                    assert!(loc.ascend_byte());
                    i -= 1;
                }
            }
        }

        last = last.offset(1); *last = level;
    };
    (ITER_NESTED $recursive:expr) => {
        let arity = *last; last = last.offset(-1);
        if arity == 0 {
          referential_transition(last, loc, references, f);
        } else {
            for _ in 0..arity-1 {
                last = last.offset(1);
                *last = ITER_EXPR;
            }
            unroll!(ITER_EXPR referential_transition(last, loc, references, f));

            last = last.offset(-(arity as isize - 1));
        }
        last = last.offset(1); *last = arity;
    };
    (ITER_SYMBOL_SIZE $recursive:expr) => {
        let m = loc.child_mask().and(&pathmap::utils::ByteMask(SIZES));
        let mut it = m.iter();

        while let Some(b) = it.next() {
            if let Tag::SymbolSize(s) = byte_item(b) {
                let buf = [b];
                if loc.descend_to(buf) {
                    let lastv = *last; last = last.offset(-1);
                    last = last.offset(1); *last = s;
                    last = last.offset(1); *last = lastv;
                    referential_transition(last, loc, references, f);
                    last = last.offset(-1);
                    last = last.offset(-1);
                    last = last.offset(1); *last = lastv;
                }
                loc.ascend(1);
            } else {
                unreachable!("no symbol size next")
            }
        }
    };
    (ITER_SYMBOLS $recursive:expr) => {
         last = last.offset(1); *last = ITER_AT_DEPTH;
         // last = last.offset(1); *last = ITER_SYMBOL_SIZE;
         unroll!(ITER_SYMBOL_SIZE $recursive);
         // last = last.offset(-1);
         last = last.offset(-1);
    };
    (ITER_VARIABLES $recursive:expr) => {
        let m = loc.child_mask().and(&ByteMask(VARS));
        let mut it = m.iter();

        while let Some(b) = it.next() {
            let buf = [b];
            if loc.descend_to(buf) {
                referential_transition(last, loc, references, f);
            }
            loc.ascend(1);
        }
    };
    (ITER_ARITIES $recursive:expr) => {
        let m = loc.child_mask().and(&ByteMask(ARITIES));
        let mut it = m.iter();

        while let Some(b) = it.next() {
            if let Tag::Arity(a) = byte_item(b) {
                let buf = [b];
                if loc.descend_to(buf) {
                    let lastv = *last; last = last.offset(-1);
                    last = last.offset(1); *last = a;
                    last = last.offset(1); *last = lastv;
                    referential_transition(last, loc, references, f);
                    last = last.offset(-1);
                    last = last.offset(-1);
                    last = last.offset(1); *last = lastv;
                }
                loc.ascend(1);
            } else {
                unreachable!()
            }
        }
    };
    (ITER_EXPR $recursive:expr) => {
        unroll!(ITER_VARIABLES $recursive);

        unroll!(ITER_SYMBOLS $recursive);

        last = last.offset(1); *last = ITER_NESTED;
        // last = last.offset(1); *last = ITER_ARITIES;
        unroll!(ITER_ARITIES $recursive);
        // last = last.offset(-1);
        last = last.offset(-1);
    };
    (ITER_SYMBOL $recursive:expr) => {
        let size = *last; last = last.offset(-1);
        let mut v = [0; 64];
        for i in 0..size { *v.get_unchecked_mut(i as usize) = *last; last = last.offset(-1); }

        if loc.descend_to_byte(item_byte(Tag::SymbolSize(size))) {
            if loc.descend_to(&v[..size as usize]) {
                $recursive;
            }
            loc.ascend(size as usize);
        }
        loc.ascend_byte();
        for i in 0..size { last = last.offset(1); *last = *v.get_unchecked((size - i - 1) as usize) }
        last = last.offset(1); *last = size;
    };
    (ITER_VAR_SYMBOL $recursive:expr) => {
        let size = *last; last = last.offset(-1);
        let mut v = [0; 64];
        for i in 0..size { *v.get_unchecked_mut(i as usize) = *last; last = last.offset(-1); }

        unroll!(ITER_VARIABLES $recursive);

        if loc.descend_to_byte(item_byte(Tag::SymbolSize(size))) {
            if loc.descend_to(&v[..size as usize]) {
                referential_transition(last, loc, references, f);
            }
            loc.ascend(size as usize);
        }
        loc.ascend_byte();
        for i in 0..size { last = last.offset(1); *last = *v.get_unchecked((size - i - 1) as usize) }
        last = last.offset(1); *last = size;
    };
    (ITER_ARITY $recursive:expr) => {
        let arity = *last; last = last.offset(-1);
        if loc.descend_to_byte(item_byte(Tag::Arity(arity))) {
            referential_transition(last, loc, references, f);
        }
        loc.ascend_byte();
        last = last.offset(1); *last = arity;
    };
    (ITER_VAR_ARITY $recursive:expr) => {
        let arity = *last; last = last.offset(-1);

        unroll!(ITER_VARIABLES $recursive);

        if loc.descend_to_byte(item_byte(Tag::Arity(arity))) {
            referential_transition(last, loc, references, f);
        }
        loc.ascend_byte();
        last = last.offset(1); *last = arity;
    };
    (BEGIN_RANGE $recursive:expr) => {
        // references.push((loc.path().len() as u32, 0));
        let p = loc.origin_path();
        references.push(Expr { ptr: p.as_ptr().cast_mut().offset(p.len() as _) });
        $recursive;
        references.pop();
    };
    (FINALIZE_RANGE $recursive:expr) => {
        // references.last_mut().unwrap().1 = loc.path().len() as u32;
        $recursive;
        // references.last_mut().unwrap().1 = 0;
    };
    (REFER_RANGE $recursive:expr) => {
        let index = *last; last = last.offset(-1);
        let subexpr = references[index as usize];
        let mut ez = ExprZipper::new(subexpr);
        #[allow(unused_mut)]
        let mut v0 = last;
        loop {
            match ez.item() {
                Ok(Tag::NewVar) | Ok(Tag::VarRef(_)) => {
                    last = last.offset(1); *last = ITER_EXPR;
                }
                Ok(Tag::SymbolSize(_)) => { unreachable!() }
                Err(s) => {
                    last = last.offset(1); *last = ITER_VAR_SYMBOL;
                    last = last.offset(1); *last = s.len() as u8;
                    last = last.offset(1);
                    std::ptr::copy_nonoverlapping(s.as_ptr(), last, s.len());
                    last = last.offset((s.len() - 1) as isize);
                }
                Ok(Tag::Arity(a)) => {
                    last = last.offset(1); *last = ITER_VAR_ARITY;
                    last = last.offset(1); *last = a;
                }
            }
            if !ez.next() {
                let d = last.offset_from(v0) as usize;
                std::ptr::slice_from_raw_parts_mut(v0.offset(1), d).as_mut().unwrap_unchecked().reverse();
                break;
            }
        };

        $recursive;
        last = v0;

        last = last.offset(1); *last = index;
    };
    (DISPATCH $s:ident $recursive:expr) => {
        match $s {
            ITER_AT_DEPTH => { unroll!(ITER_AT_DEPTH $recursive); }
            ITER_SYMBOL_SIZE => { unroll!(ITER_SYMBOL_SIZE $recursive); }
            ITER_SYMBOLS => { unroll!(ITER_SYMBOLS $recursive); }
            ITER_VARIABLES => { unroll!(ITER_VARIABLES $recursive); }
            ITER_ARITIES => { unroll!(ITER_ARITIES $recursive); }
            ITER_EXPR => { unroll!(ITER_EXPR $recursive); }
            ITER_NESTED => { unroll!(ITER_NESTED $recursive); }
            ITER_SYMBOL => { unroll!(ITER_SYMBOL $recursive); }
            ITER_ARITY => { unroll!(ITER_ARITY $recursive); }
            ITER_VAR_SYMBOL => { unroll!(ITER_VAR_SYMBOL $recursive); }
            ITER_VAR_ARITY => { unroll!(ITER_VAR_ARITY $recursive); }
            ACTION => { unroll!(ACTION $recursive); }
            BEGIN_RANGE => { unroll!(BEGIN_RANGE $recursive); }
            FINALIZE_RANGE => { unroll!(FINALIZE_RANGE $recursive); }
            REFER_RANGE => { unroll!(REFER_RANGE $recursive); }
            RESERVED => { unreachable!("reserved opcode"); }
            c => { unreachable!("invalid opcode {}", c); }
        }
    };
    (CALL $recursive:expr) => {
        {
            let lastv = *last;
            last = last.offset(-1);
            unroll!(DISPATCH lastv $recursive);
            last = last.offset(1);
            *last = lastv;
        }
    };
    }
    // unroll!(CALL unroll!(CALL unroll!(CALL referential_transition(last, loc, references, f))));
    unroll!(CALL unroll!(CALL referential_transition(last, loc, references, f)));
    // unroll!(CALL referential_transition(last, loc, references, f));
    }
}


#[allow(unused_variables)]
fn referential_bidirectional_matching_stack_traverse(e: Expr, from: usize) -> Vec<u8> {
    let mut v = mork_bytestring::traverseh!((), (), (Vec<u8>, usize), e, (vec![], from),
        |(v, from): &mut (Vec<u8>, usize), o| {
            if o < *from { return }
            v.push(BEGIN_RANGE);
            v.push(ITER_EXPR);
            v.push(FINALIZE_RANGE);
        },
        |(v, from): &mut (Vec<u8>, usize), o, i| {
            if o < *from { return }
            v.push(REFER_RANGE);
            v.push(i);
        },
        |(v, from): &mut (Vec<u8>, usize), o, s: &[u8]| {
            if o < *from { return }
            v.push(ITER_VAR_SYMBOL);
            v.push(s.len() as u8);
            v.extend(s);
        },
        |(v, from): &mut (Vec<u8>, usize), o, a| {
            if o < *from { return }
            v.push(ITER_VAR_ARITY);
            v.push(a);
        },
        |v, o, r, s| {},
        |v, o, r| {}
    ).0.0;
    v.reverse();
    v
}

unsafe extern "C" {
    fn longjmp(env: &mut [u64; 64], status: i32);
    fn setjmp(env: &mut [u64; 64]) -> i32;
}

pub struct ParDataParser<'a> { count: u64,
    #[cfg(feature="interning")]
    buf: [u8; 8],
    #[cfg(not(feature="interning"))]
    buf: [u8; 64],
    #[cfg(not(feature="interning"))]
    truncated: u64,
    #[allow(dead_code)]
    write_permit: WritePermit<'a> }

impl <'a> Parser for ParDataParser<'a> {
    fn tokenizer<'r>(&mut self, s: &[u8]) -> &'r [u8] {
        self.count += 1;
        #[cfg(feature="interning")]
        {
        // FIXME hack until either the parser is rewritten or we can take a pointer of the symbol
        self.buf = self.write_permit.get_sym_or_insert(s);
        return unsafe { std::mem::transmute(&self.buf[..]) };
        }
        #[cfg(not(feature="interning"))]
        {
        let mut l = s.len();
        if l > 63 {
            self.truncated += 1;
            // panic!("len greater than 63 bytes {}", std::str::from_utf8(s).unwrap_or(format!("{:?}", s).as_str()))
            l = 63
        }
        self.buf[..l].clone_from_slice(&s[..l]);
        return unsafe { std::mem::transmute(&self.buf[..l]) };
        }
    }
}

impl <'a> ParDataParser<'a> {
    pub fn new(handle: &'a SharedMappingHandle) -> Self {
        Self {
            count: 3,
            #[cfg(feature="interning")]
            buf: (3u64).to_be_bytes(),
            #[cfg(not(feature="interning"))]
            buf: [0; 64],
            #[cfg(not(feature="interning"))]
            truncated: 0u64,
            write_permit: handle.try_aquire_permission().unwrap()
        }
    }
}


pub struct SpaceTranscriber<'a, 'c, WZ> { 
    /// count of unnested values == path_count
    path_count : PathCount, 
    wz         : &'c mut WZ,
    pdp        : ParDataParser<'a> }

impl <'a, 'c, WZ> SpaceTranscriber<'a, 'c, WZ> where WZ : Zipper + ZipperMoving + ZipperWriting<()> {
    #[inline(always)] fn write<S : Into<String>>(&mut self, s: S) {
        use mork_bytestring::{Tag, item_byte};

        let token = self.pdp.tokenizer(s.into().as_bytes());
        let mut path = vec![item_byte(Tag::SymbolSize(token.len() as u8))];
        path.extend(token);
        self.wz.descend_to(&path[..]);
        self.wz.set_value(());
        self.wz.ascend(path.len());
    }
}
impl <'a, 'c, WZ> crate::json_parser::Transcriber for SpaceTranscriber<'a, 'c, WZ> where WZ : Zipper + ZipperMoving + ZipperWriting<()> {
    #[inline(always)] fn descend_index(&mut self, i: usize, first: bool) -> () {
        use mork_bytestring::{Tag, item_byte};

        if first { self.wz.descend_to(&[item_byte(Tag::Arity(2))]); }
        let token = self.pdp.tokenizer(i.to_string().as_bytes());
        self.wz.descend_to(&[item_byte(Tag::SymbolSize(token.len() as u8))]);
        self.wz.descend_to(token);
    }
    #[inline(always)] fn ascend_index(&mut self, i: usize, last: bool) -> () {
        self.wz.ascend(self.pdp.tokenizer(i.to_string().as_bytes()).len() + 1);
        if last { self.wz.ascend(1); }
    }
    #[inline(always)] fn write_empty_array(&mut self) -> () { self.write("[]"); self.path_count += 1; }
    #[inline(always)] fn descend_key(&mut self, k: &str, first: bool) -> () {
        use mork_bytestring::{Tag, item_byte};

        if first { self.wz.descend_to(&[item_byte(Tag::Arity(2))]); }
        let token = self.pdp.tokenizer(k.to_string().as_bytes());
        // let token = k.to_string();
        self.wz.descend_to(&[item_byte(Tag::SymbolSize(token.len() as u8))]);
        self.wz.descend_to(token);
    }
    #[inline(always)] fn ascend_key(&mut self, k: &str, last: bool) -> () {
        let token = self.pdp.tokenizer(k.to_string().as_bytes());
        // let token = k.to_string();
        self.wz.ascend(token.len() + 1);
        if last { self.wz.ascend(1); }
    }
    #[inline(always)] fn write_empty_object(&mut self) -> () { self.write("{}"); self.path_count += 1; }
    #[inline(always)] fn write_string(&mut self, s: &str) -> () { self.write(s); self.path_count += 1; }
    #[inline(always)] fn write_number(&mut self, negative: bool, mantissa: u64, exponent: i16) -> () {
        let mut s = String::new();
        if negative { s.push('-'); }
        s.push_str(mantissa.to_string().as_str());
        if exponent != 0 { s.push('e'); s.push_str(exponent.to_string().as_str()); }
        self.write(s);
        self.path_count += 1;
    }
    #[inline(always)] fn write_true(&mut self) -> () { self.write("true"); self.path_count += 1; }
    #[inline(always)] fn write_false(&mut self) -> () { self.write("false"); self.path_count += 1; }
    #[inline(always)] fn write_null(&mut self) -> () { self.write("null"); self.path_count += 1; }
    #[inline(always)] fn begin(&mut self) -> () {}
    #[inline(always)] fn end(&mut self) -> () {}
}


#[macro_export]
macro_rules! expr {
    ($space:ident, $s:literal) => {{
        let mut src = mork_bytestring::parse!($s);
        let q = mork_bytestring::Expr{ ptr: src.as_mut_ptr() };
        let table = $space.symbol_table();
        let mut pdp = $crate::space::ParDataParser::new(&table);
        let mut buf = [0u8; 2048];
        let p = mork_bytestring::Expr{ ptr: buf.as_mut_ptr() };
        let used = q.substitute_symbols(&mut mork_bytestring::ExprZipper::new(p), |x| <_ as mork_frontend::bytestring_parser::Parser>::tokenizer(&mut pdp, x));
        #[allow(unused_unsafe)]
        unsafe {
            let b = std::alloc::alloc(std::alloc::Layout::array::<u8>(used.len()).unwrap());
            std::ptr::copy_nonoverlapping(p.ptr, b, used.len());
            mork_bytestring::Expr{ ptr: b }
        }
    }};
}

#[macro_export]
macro_rules! sexpr {
    ($space:ident, $e:expr) => {{
        let mut v = vec![];
        let e: mork_bytestring::Expr = $e;
        e.serialize(&mut v, |s| {
            #[cfg(feature="interning")]
            {
            let symbol = i64::from_be_bytes(s.try_into().unwrap()).to_be_bytes();
            let table = $space.symbol_table();
            let mstr = table.get_bytes(symbol).map(unsafe { |x| std::str::from_utf8_unchecked(x) });
            // println!("symbol {symbol:?}, bytes {mstr:?}");
            unsafe { std::mem::transmute(mstr.expect(format!("failed to look up {:?}", symbol).as_str())) }
            }
            #[cfg(not(feature="interning"))]
            unsafe { std::mem::transmute(std::str::from_utf8(s).unwrap_or(format!("{:?}", s).as_str())) }
        });
        String::from_utf8(v).unwrap_or_else(|_| unsafe { e.span().as_ref()}.map(mork_bytestring::serialize).unwrap_or("<null>".to_string()))
    }};
}

#[macro_export]
macro_rules! prefix {
    ($space:ident, $s:literal) => {{
        let mut src = parse!($s);
        let q = Expr{ ptr: src.as_mut_ptr() };
        let mut pdp = $crate::space::ParDataParser::new(&$space.sm);
        let mut buf = [0u8; 2048];
        let p = Expr{ ptr: buf.as_mut_ptr() };
        let used = q.substitute_symbols(&mut ExprZipper::new(p), |x| pdp.tokenizer(x));
        let correction = 1; // hack to allow the re-use of substitute_symbols on something that's not a complete expression
        unsafe {
            let b = std::alloc::alloc(std::alloc::Layout::array::<u8>(used.len()-correction).unwrap());
            std::ptr::copy_nonoverlapping(p.ptr, b, used.len()-correction);
            crate::prefix::Prefix::<'static> { slice: std::ptr::slice_from_raw_parts(b, used.len()-correction).as_ref().unwrap() }
        }
    }};
}

impl Space {
    pub fn new() -> Self {
        Self { btm: BytesTrieMap::new(), sm: SharedMapping::new() }
    }

    /// Remy :I want to really discourage the use of this method, it needs to be exposed if we want to use the debugging macros `expr` and `sexpr` without giving access directly to the field
    ///       The name matches the name the Space trait so the macro expr works with it.
    #[doc(hidden)]
    pub fn symbol_table(&self)->SharedMappingHandle{
        self.sm.clone()
    }

    pub fn statistics(&self) {
        println!("val count {}", self.btm.val_count());
    }

    #[allow(unused)]
    fn write_zipper_unchecked<'a>(&'a self) -> WriteZipperUntracked<'a, 'a, ()> {
        unsafe { (&self.btm as *const BytesTrieMap<()>).cast_mut().as_mut().unwrap().write_zipper() }
    }

    fn write_zipper_at_unchecked<'a, 'b>(&'a self, path: &'b [u8]) -> WriteZipperUntracked<'a, 'b, ()> {
        unsafe { (&self.btm as *const BytesTrieMap<()>).cast_mut().as_mut().unwrap().write_zipper_at_path(path) }
    }

    pub fn load_csv(&mut self, r: &str, pattern: Expr, template: Expr) -> Result<usize, String> {
        load_csv_impl(&self.sm.clone(), r, pattern, template, self.write_zipper_at_unchecked(unsafe { &*template.prefix().unwrap_or(template.span()) })).map_err(|e| format!("{:?}",e))
    }
}
pub(crate) fn load_csv_impl<'s, WZ>(
    sm       : &SharedMappingHandle,
    r        : &str,
    pattern  : Expr,
    template : Expr,
    mut wz   : WZ,
) -> Result<crate::space::PathCount, ()>
    where
        WZ : Zipper + ZipperMoving + ZipperWriting<()> + 's
{
        let constant_template_prefix = unsafe { template.prefix().unwrap_or_else(|_| template.span()).as_ref().unwrap() };


        #[allow(unused_mut)]
        let mut buf = [0u8; 2048];

        let mut i = 0;
        let mut stack = [0u8; 2048];
        let mut pdp = ParDataParser::new(sm);
        for sv in r.as_bytes().split(|&x| x == b'\n') {
            if sv.len() == 0 { continue }
            let mut a = 0;
            let e = Expr{ ptr: stack.as_mut_ptr() };
            let mut ez = ExprZipper::new(e);
            ez.loc += 1;
            for symbol in sv.split(|&x| x == b',') {
                let internal = pdp.tokenizer(symbol);
                ez.write_symbol(&internal[..]);
                ez.loc += internal.len() + 1;
                a += 1;
            }
            let total = ez.loc;
            ez.reset();
            ez.write_arity(a);

            let data = &stack[..total];
            let mut oz = ExprZipper::new(Expr{ ptr: buf.as_ptr().cast_mut() });
            match (Expr{ ptr: data.as_ptr().cast_mut() }.transformData(pattern, template, &mut oz)) {
                Ok(()) => {}
                Err(_e) => { continue }
            }
            let new_data = &buf[..oz.loc];
            wz.descend_to(&new_data[constant_template_prefix.len()..]);
            wz.set_value(());
            wz.reset();
            i += 1;
        }

        Ok(i)
}
impl Space {
    pub fn load_json(&mut self, r: &str) -> Result<PathCount, String> {
        load_json_impl(&self.sm, &mut self.btm.write_zipper(), r)
    }
}
pub(crate) fn load_json_impl<'s, WZ>(sm : &SharedMappingHandle, wz : &mut WZ, r: &str) -> Result<crate::space::PathCount, String> 
    where 
        WZ : Zipper + ZipperMoving + ZipperWriting<()>
{
    let mut st = SpaceTranscriber{ path_count: 0, wz, pdp: ParDataParser::new(sm) };
    let mut p = crate::json_parser::Parser::new(r);
    p.parse(&mut st).map_err(|e| format!("{e}"))?;
    Ok(st.path_count)
}
impl Space {
    #[cfg(feature="neo4j")]
    pub fn load_neo4j_triples(&mut self, uri: &str, user: &str, pass: &str) -> Result<PathCount, String> {
        let rt = tokio::runtime::Builder::new_current_thread()
          .enable_io()
          .build()
          .unwrap();
        load_neo4j_triples_impl(&self.sm, &mut self.btm.write_zipper(), &rt.handle(), uri, user, pass)
    }
}

#[cfg(feature="neo4j")]
pub(crate) fn load_neo4j_triples_impl<'s, WZ>(sm : &SharedMappingHandle, wz : &mut WZ, rt : &tokio::runtime::Handle, uri: &str, user: &str, pass: &str) -> Result<PathCount, String> 
    where
        WZ : Zipper + ZipperMoving + ZipperWriting<()>
{
        use neo4rs::*;

        let graph = Graph::new(uri, user, pass).unwrap();

        let mut pdp = ParDataParser::new(sm);

        let mut count = 0;

        let guard = rt.enter();
        let mut result = rt.block_on(graph.execute(
            query("MATCH (s)-[p]->(o) RETURN id(s), type(p), id(o)"))).unwrap();
        let spo_symbol = pdp.tokenizer("SPO".as_bytes());
        while let Ok(Some(row)) = rt.block_on(result.next()) {
            let s: i64 = row.get("id(s)").unwrap();
            let p: String = row.get("type(p)").unwrap();
            let o: i64 = row.get("id(o)").unwrap();
            let mut buf = [0u8; 64];
            let e = Expr{ ptr: buf.as_mut_ptr() };
            let mut ez = ExprZipper::new(e);
            ez.write_arity(4);
            ez.loc += 1;
            {
                ez.write_symbol(&spo_symbol[..]);
                ez.loc += spo_symbol.len() + 1;
            }
            {
                let internal = pdp.tokenizer(&s.to_be_bytes());
                ez.write_symbol(&internal[..]);
                ez.loc += internal.len() + 1;
            }
            {
                let internal = pdp.tokenizer(&p.as_bytes());
                ez.write_symbol(&internal[..]);
                ez.loc += internal.len() + 1;
            }
            {
                let internal = pdp.tokenizer(&o.to_be_bytes());
                ez.write_symbol(&internal[..]);
                ez.loc += internal.len() + 1;
            }
            // .insert(ez.span(), ()); // if only we had this function...
            wz.descend_to(ez.span());
            wz.set_value(());
            wz.reset();

            count += 1;
        }

        drop(guard);
        Ok(count)
}
impl Space {
    #[cfg(feature="neo4j")]
    pub fn load_neo4j_node_properties(&mut self, uri: &str, user: &str, pass: &str) -> Result<(NodeCount, AttributeCount), String> {
        let rt = tokio::runtime::Builder::new_current_thread()
          .enable_io()
          .build()
          .unwrap();
        load_neo4j_node_properties_impl(&self.sm, &mut self.btm.write_zipper(), &rt.handle(), uri, user, pass)
    }
}
#[cfg(feature="neo4j")]
pub(crate) fn load_neo4j_node_properties_impl<'s, WZ>(sm : &SharedMappingHandle, wz : &mut WZ, rt : &tokio::runtime::Handle, uri: &str, user: &str, pass: &str) -> Result<(NodeCount, AttributeCount), String> 
    where
        WZ : Zipper + ZipperMoving + ZipperWriting<()>
{
        use neo4rs::*;
        use mork_bytestring::{Tag, item_byte};
        let graph = Graph::new(uri, user, pass).unwrap();

        let mut pdp = ParDataParser::new(sm);
        let sa_symbol = pdp.tokenizer("NKV".as_bytes());
        let mut nodes = 0;
        let mut attributes = 0;

        wz.descend_to_byte(item_byte(Tag::Arity(4)));
        wz.descend_to_byte(item_byte(Tag::SymbolSize(sa_symbol.len() as _)));
        wz.descend_to(sa_symbol);

        let guard = rt.enter();
        let mut result = rt.block_on(graph.execute(
            query("MATCH (s) RETURN id(s), s"))
        ).unwrap();
        while let Ok(Some(row)) = rt.block_on(result.next()) {
            let s: i64 = row.get("id(s)").unwrap();
            let internal_s = pdp.tokenizer(&s.to_be_bytes());
            wz.descend_to_byte(item_byte(Tag::SymbolSize(internal_s.len() as _)));
            wz.descend_to(internal_s);

            let a: BoltMap = row.get("s").unwrap();

            for (bs, bt) in a.value.iter() {
                let internal_k = pdp.tokenizer(bs.value.as_bytes());
                wz.descend_to_byte(item_byte(Tag::SymbolSize(internal_k.len() as _)));
                wz.descend_to(internal_k);

                let BoltType::String(bv) = bt else { unreachable!() };
                if bv.value.starts_with("[") && bv.value.ends_with("]") {
                    for chunk in bv.value[1..bv.value.len()-1].split(", ") {
                        let c = if chunk.starts_with("\"") && chunk.ends_with("\"") { &chunk[1..chunk.len()-1] } else { chunk };
                        let internal_v = pdp.tokenizer(c.as_bytes());
                        wz.descend_to_byte(item_byte(Tag::SymbolSize(internal_v.len() as _)));
                        wz.descend_to(internal_v);

                        wz.set_value(());

                        wz.ascend(internal_v.len() + 1);
                    }
                } else {
                    let internal_v = pdp.tokenizer(bv.value.as_bytes());
                    wz.descend_to_byte(item_byte(Tag::SymbolSize(internal_v.len() as _)));
                    wz.descend_to(internal_v);

                    wz.set_value(());

                    wz.ascend(internal_v.len() + 1);
                }

                wz.ascend(internal_k.len() + 1);
                attributes += 1;
            }

            wz.ascend(internal_s.len() + 1);
            nodes += 1;
        }
        drop(guard);
        Ok((nodes, attributes))
}
impl Space {
    #[cfg(feature="neo4j")]
    pub fn load_neo4j_node_lables(&mut self, uri: &str, user: &str, pass: &str) -> Result<(NodeCount, AttributeCount), String> {
        let rt = tokio::runtime::Builder::new_current_thread()
          .enable_io()
          .build()
          .unwrap();
        load_neo4j_node_labels_impl(&self.sm, &mut self.btm.write_zipper(), &rt.handle(), uri, user, pass)
    }
}
#[cfg(feature="neo4j")]
pub fn load_neo4j_node_labels_impl<'s, WZ>(sm : &SharedMappingHandle, wz : &mut WZ, rt : &tokio::runtime::Handle, uri: &str, user: &str, pass: &str) -> Result<(usize, usize), String> 
    where
        WZ : Zipper + ZipperMoving + ZipperWriting<()>
{
        use neo4rs::*;
        use mork_bytestring::{Tag, item_byte};
        let graph = Graph::new(uri, user, pass).unwrap();

        let mut pdp = ParDataParser::new(&sm);
        let sa_symbol = pdp.tokenizer("NL".as_bytes());
        let mut nodes = 0;
        let mut labels = 0;

        wz.descend_to_byte(item_byte(Tag::Arity(3)));
        wz.descend_to_byte(item_byte(Tag::SymbolSize(sa_symbol.len() as _)));
        wz.descend_to(sa_symbol);

        let guard = rt.enter();
        let mut result = rt.block_on(graph.execute(
            query("MATCH (s) RETURN id(s), labels(s)"))
        ).unwrap();
        while let Ok(Some(row)) = rt.block_on(result.next()) {
            let s: i64 = row.get("id(s)").unwrap();
            let internal_s = pdp.tokenizer(&s.to_be_bytes());
            wz.descend_to_byte(item_byte(Tag::SymbolSize(internal_s.len() as _)));
            wz.descend_to(internal_s);

            let a: BoltList = row.get("labels(s)").unwrap();

            for bl in a.value.iter() {
                let BoltType::String(bv) = bl else { unreachable!() };

                let internal_v = pdp.tokenizer(bv.value.as_bytes());
                wz.descend_to_byte(item_byte(Tag::SymbolSize(internal_v.len() as _)));
                wz.descend_to(internal_v);

                wz.set_value(());

                wz.ascend(internal_v.len() + 1);

                labels += 1;
            }

            wz.ascend(internal_s.len() + 1);
            nodes += 1;
        }
        drop(guard);
        Ok((nodes, labels))
}
impl Space {
    pub fn load_sexpr(&mut self, r: &str, pattern: Expr, template: Expr) -> Result<SExprCount, String> {
        load_sexpr_impl(&self.sm, r, pattern, template, self.btm.write_zipper_at_path(unsafe { &*template.prefix().unwrap_or(template.span()) })).map_err(|e| format!("{:?}", e))
    }
}
pub(crate) fn load_sexpr_impl<'s, WZ>(
    sm       : &SharedMappingHandle,
    r        : &str,
    pattern  : Expr,
    template : Expr,
    mut wz   : WZ,
) -> Result<usize, ParserError>
where
        WZ : Zipper + ZipperMoving + ZipperWriting<()> /* + ZipperAbsolutePath */ + 's
{
        let constant_template_prefix = unsafe { template.prefix().unwrap_or_else(|_| template.span()).as_ref().unwrap() };
        // core::debug_assert_eq!(wz.origin_path().unwrap(), constant_template_prefix);

        #[allow(unused_mut)]
        let mut buffer = [0u8; 4096];
        let mut it = Context::new(r.as_bytes());
        let mut i = 0;
        let mut stack = [0u8; 2048];
        let mut parser = ParDataParser::new(sm);
        loop {
            let mut ez = ExprZipper::new(Expr{ptr: stack.as_mut_ptr()});
            match parser.sexpr(&mut it, &mut ez) {
                Ok(()) => {
                    let data = &stack[..ez.loc];
                    let mut oz = ExprZipper::new(Expr{ ptr: buffer.as_ptr().cast_mut() });
                    match (Expr{ ptr: data.as_ptr().cast_mut() }.transformData(pattern, template, &mut oz)) {
                        Ok(()) => {}
                        Err(_e) => { continue }
                    }
                    let new_data = &buffer[..oz.loc];
                    wz.descend_to(&new_data[constant_template_prefix.len()..]);
                    wz.set_value(());
                    wz.reset();
                }
                Err(ParserError::InputFinished) => { break }
                Err(other) => { return Err(other) }
            }
            i += 1;
            it.variables.clear();
        }
        Ok(i)
}
impl Space {
    pub fn dump_sexpr<W : Write>(&self, pattern: Expr, template: Expr, w: &mut W) -> Result<usize, String> {
        dump_as_sexpr_impl(
            &self.sm,
            pattern,
            self.btm.read_zipper_at_path(unsafe { pattern.prefix().unwrap_or_else(|_| pattern.span()).as_ref().unwrap() }),
            template,
            w, 
            || "IoWriteError"
        ).map_err(|e| format!("{:?}", e))
    }
}
pub(crate) fn dump_as_sexpr_impl<'s, RZ, W : std::io::Write, IoWriteError : Copy>(
    #[allow(unused_variables)]
    sm          : &SharedMapping,
    pattern     : Expr,
    pattern_rz  : RZ,
    template    : Expr,
    w           : &mut W,
    f           : impl Fn()->IoWriteError, 
) -> Result<usize, IoWriteError>
    where
    RZ : ZipperMoving + ZipperReadOnlySubtries<'s, ()> + ZipperAbsolutePath
{
        let mut buffer = [0u8; 4096];

        query_multi_impl(&[pattern], &[pattern_rz],|refs, _loc| {
            let mut oz = ExprZipper::new(Expr { ptr: buffer.as_mut_ptr() });
            template.substitute(refs, &mut oz);

            // &buffer[constant_template_prefix.len()..oz.loc]
            Expr{ ptr: buffer.as_ptr().cast_mut() }.serialize(w, |s| {
                #[cfg(feature="interning")]
                {
                    let symbol = i64::from_be_bytes(s.try_into().unwrap()).to_be_bytes();
                    let mstr = sm.get_bytes(symbol).map(unsafe { |x| std::str::from_utf8_unchecked(x) });
                    // println!("symbol {symbol:?}, bytes {mstr:?}");
                    unsafe { std::mem::transmute(mstr.expect(format!("failed to look up {:?}", symbol).as_str())) }
                }
                #[cfg(not(feature="interning"))]
                unsafe { std::mem::transmute(std::str::from_utf8(s).unwrap()) }
            });
            w.write(&[b'\n']).map_err(|_| f())?;

            Ok(())
        })
}
impl Space {
    pub fn backup_symbols<OutFilePath : AsRef<std::path::Path>>(&self, #[allow(unused_variables)]path: OutFilePath) -> Result<(), std::io::Error>  {
        #[cfg(feature="interning")]
        {
        self.sm.serialize(path)
        }
        #[cfg(not(feature="interning"))]
        {
        Ok(())
        }
    }

    pub fn restore_symbols(&mut self, #[allow(unused_variables)]path: impl AsRef<std::path::Path>) -> Result<(), std::io::Error> {
        #[cfg(feature="interning")]
        {
        self.sm = SharedMapping::deserialize(path)?;
        }
        Ok(())
    }

    pub fn backup_as_dag<OutFilePath : AsRef<std::path::Path>>(&self, path: OutFilePath) -> Result<(), std::io::Error> {
        pathmap::serialization::write_trie("neo4j triples", self.btm.read_zipper(),
                                           |_v, _b| pathmap::serialization::ValueSlice::Read(&[]),
                                           path.as_ref()).map(|_| ())
    }

    pub fn restore_from_dag(&mut self, path: impl AsRef<std::path::Path>) -> Result<(), std::io::Error> {
        self.btm = pathmap::serialization::deserialize_file(path, |_| ())?;
        Ok(())
    }

    pub fn backup_paths<OutDirPath : AsRef<std::path::Path>>(&self, path: OutDirPath) -> Result<pathmap::path_serialization::SerializationStats, std::io::Error> {
        let mut file = File::create(path).unwrap();
        pathmap::path_serialization::serialize_paths_(self.btm.read_zipper(), &mut file)
    }

    pub fn restore_paths<OutDirPath : AsRef<std::path::Path>>(&mut self, path: OutDirPath) -> Result<pathmap::path_serialization::DeserializationStats, std::io::Error> {
        let mut file = File::open(path).unwrap();
        pathmap::path_serialization::deserialize_paths(self.btm.write_zipper(), &mut file, |_, _| ())
    }


    pub fn query_multi<T : Copy, F : FnMut(&[Expr], Expr) -> Result<(), T>>(&self, patterns: &[Expr], effect: F) -> Result<usize, T> {
        let rzs = patterns.iter().map(
            |p| self.btm.read_zipper_at_path(unsafe { p.prefix().unwrap_or_else(|_| p.span()).as_ref().unwrap() })
        ).collect::<Vec<_>>();

        query_multi_impl(patterns,&rzs , effect)
    }
}
pub(crate) fn query_multi_impl<'s, RZ, E: Copy, F: FnMut(&[Expr], Expr) -> Result<(), E>>
(
    patterns    : &[Expr],
    pattern_rzs : &[RZ],
    mut effect  : F,
) -> Result<usize, E>
where
    RZ :  ZipperMoving + ZipperReadOnlySubtries<'s, ()> + ZipperAbsolutePath
{
        let make_prefix = |e:&Expr|  unsafe { e.prefix().unwrap_or_else(|_| e.span()).as_ref().unwrap() };

        core::debug_assert_eq!(patterns.len(), pattern_rzs.len());
        #[cfg(debug_assertions)]
        for i in 0..patterns.len() {
            core::debug_assert_eq!(
                make_prefix(&patterns[i]),
                pattern_rzs[i].origin_path()
            );
        }

<<<<<<< HEAD
        //Graft all the remaining read zippers into temporary maps in order to work around the
        // fact that product zippers can't handle factor zippers beginning in the middle of nodes
        // Also, we need to preserve the original origin path
        //TODO: this can be simplified when prefix zippers can handle factors that start in the
        // middle of nodes and we have the ability to supply a prefix (origin) path on a product
        // zipper factor
        let mut tmp_maps = vec![];
        for each_rz in pattern_rzs {
            let mut btm = BytesTrieMap::new();
            let zh = btm.zipper_head();
            zh.write_zipper_at_exclusive_path(each_rz.origin_path()).unwrap().graft(each_rz);
            drop(zh);
            tmp_maps.push(btm);
=======
    pub fn query_multi<T, F : FnMut(&[Expr], Expr) -> Result<(), T>>(&self, patterns: &[Expr], mut effect: F) -> Result<usize, T> {
        let first_pattern_prefix = unsafe { patterns[0].prefix().unwrap_or_else(|x| patterns[0].span()).as_ref().unwrap() };
        let mut rz = self.btm.read_zipper_at_path(first_pattern_prefix);
        if !rz.path_exists() { return Ok(0); }
        let mut tmp_maps = vec![];
        for p in patterns[1..].iter() {
            let mut temp_map = BytesTrieMap::new();
            let prefix = unsafe { p.prefix().unwrap_or_else(|x| p.span()).as_ref().unwrap() };
            let zh = temp_map.zipper_head();
            let rz = self.btm.read_zipper_at_path(prefix);
            if !rz.path_exists() { return Ok(0) }
            zh.write_zipper_at_exclusive_path(prefix).unwrap().graft(&rz);
            drop(zh);
            tmp_maps.push(temp_map);
>>>>>>> cdde5da0
        }

        let [pat_0, pat_rest @ ..] = patterns            else { return Ok(0); };
        let [tmp_0, tmp_rest @ ..] = tmp_maps.as_slice() else { return Ok(0); };

        let mut prz = ProductZipper::new(
            tmp_0.read_zipper_at_path(make_prefix(pat_0)), 
            tmp_rest.iter().zip(pat_rest).map(|(tmp_m, p)| {
                tmp_m.read_zipper_at_path(make_prefix(p))
            }
        ));

        prz.reserve_path_buffer(4096);

        let mut stack = vec![0; 1];
        stack[0] = ACTION;

        for pattern in patterns.iter().rev() {
            let prefix = unsafe { pattern.prefix().unwrap_or_else(|_| pattern.span()).as_ref().unwrap() };
            stack.extend_from_slice(&referential_bidirectional_matching_stack_traverse(*pattern, prefix.len())[..]);
        }
        stack.reserve(4096);

        let mut references: Vec<Expr> = vec![];
        let mut candidate = 0;

        thread_local! {
            static BREAK: std::cell::RefCell<[u64; 64]> = const { std::cell::RefCell::new([0; 64]) };
            static RET: std::cell::Cell<*mut u8> = const { std::cell::Cell::new(std::ptr::null_mut()) };
        }
        BREAK.with_borrow_mut(|a| {
            if unsafe { setjmp(a) == 0 } {
                referential_transition(stack.last_mut().unwrap(), &mut prz, &mut references, &mut |refs, loc| {
                    let e = Expr { ptr: loc.origin_path().as_ptr().cast_mut() };
                    match effect(refs, e) {
                        Ok(()) => {}
                        Err(t) => {
                            let t_ptr = unsafe { std::alloc::alloc(std::alloc::Layout::new::<E>()) };
                            unsafe { std::ptr::write(t_ptr as *mut E, t) };
                            RET.set(t_ptr);
                            unsafe { longjmp(a, 1) }
                        }
                    }
                    unsafe { std::ptr::write_volatile(&mut candidate, std::ptr::read_volatile(&candidate) + 1); }
                })
            }
        });
        RET.with(|mptr| {
            if mptr.get().is_null() { Ok(candidate) }
            else {
                #[allow(unused_unsafe)]
                let tref = unsafe { mptr.get() };
                let t = unsafe { std::ptr::read(tref as _) };
                unsafe { std::alloc::dealloc(tref, std::alloc::Layout::new::<E>()) };
                Err(t)
            }
        })
}

impl Space {
    pub fn transform_multi_multi(&mut self, patterns: &[Expr], templates: &[Expr]) -> (usize, bool) {

        let readers = patterns.iter().map(|e| 
            self.btm.read_zipper_at_path(unsafe { e.prefix().unwrap_or_else(|_| e.span()).as_ref().unwrap() })
        ).collect::<Vec<_>>();

        let template_prefixes: Vec<_> = templates.iter().map(|e| unsafe { e.prefix().unwrap_or_else(|_| e.span()).as_ref().unwrap() }).collect();
        let mut template_wzs: Vec<_> = template_prefixes.iter().map(|p| self.write_zipper_at_unchecked(p)).collect();


        transform_multi_multi_impl(patterns, &readers, templates, &template_prefixes, &mut template_wzs)
    }
}
pub(crate) fn transform_multi_multi_impl<'s, RZ, WZ>(
    patterns          : &[Expr],
    pattern_rzs       : &[RZ],
    templates         : &[Expr],
    template_prefixes : &[&[u8]],
    template_wzs      : &mut [WZ]
) -> (usize, bool)
    where
    RZ : ZipperMoving + ZipperReadOnlySubtries<'s, ()> + ZipperAbsolutePath,
    WZ : ZipperMoving + ZipperWriting<()>
{
        let mut buffer = [0u8; 512];

        let mut any_new = false;
        let touched = query_multi_impl(patterns, pattern_rzs, |refs, _loc| {
            for ((wz, prefix), template) in template_wzs.iter_mut().zip(template_prefixes).zip(templates) {
                let mut oz = ExprZipper::new(Expr { ptr: buffer.as_mut_ptr() });
                template.substitute(refs, &mut oz);
                wz.descend_to(&buffer[prefix.len()..oz.loc]);
                any_new = any_new || wz.set_value(()).is_none();
                wz.reset();
            }
            Result::<(),()>::Ok(())
        }).unwrap();
        (touched, any_new)
}

impl Space {
    pub fn transform_multi(&mut self, patterns: &[Expr], template: Expr) -> (usize, bool) {
        self.transform_multi_multi(patterns, &[template])
    }

    pub fn transform(&mut self, pattern: Expr, template: Expr) -> (usize, bool) {
        self.transform_multi_multi(&[pattern], &[template])
    }

    pub fn query<F : FnMut(&[Expr], Expr) -> ()>(&self, pattern: Expr, mut effect: F) {
        let _ = self.query_multi(&[pattern], |refs, e| { effect(refs, e); Ok::<(), ()>(()) } ).unwrap();
    }

    // (exec <loc> (, <src1> <src2> <srcn>)
    //             (, <dst1> <dst2> <dstm>))
    pub fn interpret(&mut self, rt: Expr) {
        let mut rtz = ExprZipper::new(rt);
        println!("interpreting {:?}", serialize(unsafe { rt.span().as_ref().unwrap() }));
        assert_eq!(rtz.item(), Ok(Tag::Arity(4)));
        assert!(rtz.next());
        assert_eq!(unsafe { rtz.subexpr().span().as_ref().unwrap() }, unsafe { expr!(self, "exec").span().as_ref().unwrap() });
        assert!(rtz.next());
        let loc = rtz.subexpr();

        assert!(rtz.next_child());
        let srcs = comma_fun_args(self, rtz.subexpr());

        assert!(rtz.next_child());
        let dsts = comma_fun_args(self, rtz.subexpr());

        self.transform_multi_multi(&srcs[..], &dsts[..]);
    }

    pub fn interpret_datalog(&mut self, rt: Expr) -> bool {
        let mut rtz = ExprZipper::new(rt);
        assert_eq!(rtz.item(), Ok(Tag::Arity(3)));
        assert!(rtz.next());
        assert_eq!(unsafe { rtz.subexpr().span().as_ref().unwrap() }, unsafe { expr!(self, "-:").span().as_ref().unwrap() });

        assert!(rtz.next_child());
        let dsts = comma_fun_args(self, rtz.subexpr());

        assert!(rtz.next_child());
        let mut res = rtz.subexpr();

        self.transform_multi(&dsts[..], res).1
    }

    pub fn datalog(&mut self, statements: &[Expr]) {
        let mut changed = true;
        while changed {
            changed = false;
            for statement in statements {
                changed |= self.interpret_datalog(*statement);
            }
        }
    }

    // pub fn datalog(&mut self, statements: &[Expr]) {
    //     let last_wrapped = vec![item_byte(Tag::Arity(2)), item_byte(Tag::SymbolSize(1)), 0];
    //     let current_wrapped = vec![item_byte(Tag::Arity(2)), item_byte(Tag::SymbolSize(1)), 1];
    //
    //     for statement in statements {
    //         let patterns = f(statement);
    //         let last_wrapped_patterns = patterns;
    //         let template = g(statement);
    //         let current_wrapped_template = template;
    //         self.transform_multi(last_wrapped_patterns, current_wrapped_template);
    //
    //     }
    //
    //     loop {
    //         match self.btm.write_zipper_at_path(&current_wrapped[..]).join_into(&mut self.btm.write_zipper_at_path(&last_wrapped[..])) {
    //             AlgebraicStatus::Element => {}
    //             AlgebraicStatus::Identity => { break }
    //             AlgebraicStatus::None => { panic!("zero") }
    //         }
    //     }
    // }

    pub fn metta_calculus(&mut self) {
        let prefix_e = expr!(self, "[4] exec $ $ $");
        let prefix = unsafe { prefix_e.prefix().unwrap().as_ref().unwrap() };

        loop {
            let mut rz = self.btm.read_zipper_at_borrowed_path(prefix);
<<<<<<< HEAD
            if !rz.to_next_val() { break }

            let mut x: Box<[u8]> = rz.origin_path().into(); // should use local buffer
            drop(rz);
            self.btm.remove(&x[..]);
            self.interpret(Expr{ ptr: x.as_mut_ptr() });
        }
=======
            if rz.to_next_val() {
                let mut x: Box<[u8]> = rz.origin_path().into(); // should use local buffer
                drop(rz);
                self.btm.remove(&x[..]);
                self.interpret(Expr{ ptr: x.as_mut_ptr() });
                true
            } else {
                false
            }
        } {}
>>>>>>> cdde5da0
    }

    pub fn done(self) -> ! {
        // let counters = pathmap::counters::Counters::count_ocupancy(&self.btm);
        // counters.print_histogram_by_depth();
        // counters.print_run_length_histogram();
        // counters.print_list_node_stats();
        // println!("#symbols {}", self.sm.symbol_count());
        process::exit(0);
    }
}

fn comma_fun_args(s : &Space, e : Expr)->Vec<Expr> {
    let mut ez = ExprZipper::new(e);
    let Ok(Tag::Arity(n)) = ez.item() else { panic!() };
    let mut srcs = Vec::with_capacity(n as usize - 1);
    ez.next();
    assert_eq!(unsafe { ez.subexpr().span().as_ref().unwrap() }, unsafe { expr!(s, ",").span().as_ref().unwrap() });
    for i in 0..n as usize - 1 {
        ez.next_child();
        srcs.push(ez.subexpr());
    }
    srcs
}<|MERGE_RESOLUTION|>--- conflicted
+++ resolved
@@ -1053,7 +1053,6 @@
             );
         }
 
-<<<<<<< HEAD
         //Graft all the remaining read zippers into temporary maps in order to work around the
         // fact that product zippers can't handle factor zippers beginning in the middle of nodes
         // Also, we need to preserve the original origin path
@@ -1064,25 +1063,10 @@
         for each_rz in pattern_rzs {
             let mut btm = BytesTrieMap::new();
             let zh = btm.zipper_head();
+            if !each_rz.path_exists() { return Ok(0) }
             zh.write_zipper_at_exclusive_path(each_rz.origin_path()).unwrap().graft(each_rz);
             drop(zh);
             tmp_maps.push(btm);
-=======
-    pub fn query_multi<T, F : FnMut(&[Expr], Expr) -> Result<(), T>>(&self, patterns: &[Expr], mut effect: F) -> Result<usize, T> {
-        let first_pattern_prefix = unsafe { patterns[0].prefix().unwrap_or_else(|x| patterns[0].span()).as_ref().unwrap() };
-        let mut rz = self.btm.read_zipper_at_path(first_pattern_prefix);
-        if !rz.path_exists() { return Ok(0); }
-        let mut tmp_maps = vec![];
-        for p in patterns[1..].iter() {
-            let mut temp_map = BytesTrieMap::new();
-            let prefix = unsafe { p.prefix().unwrap_or_else(|x| p.span()).as_ref().unwrap() };
-            let zh = temp_map.zipper_head();
-            let rz = self.btm.read_zipper_at_path(prefix);
-            if !rz.path_exists() { return Ok(0) }
-            zh.write_zipper_at_exclusive_path(prefix).unwrap().graft(&rz);
-            drop(zh);
-            tmp_maps.push(temp_map);
->>>>>>> cdde5da0
         }
 
         let [pat_0, pat_rest @ ..] = patterns            else { return Ok(0); };
@@ -1269,7 +1253,6 @@
 
         loop {
             let mut rz = self.btm.read_zipper_at_borrowed_path(prefix);
-<<<<<<< HEAD
             if !rz.to_next_val() { break }
 
             let mut x: Box<[u8]> = rz.origin_path().into(); // should use local buffer
@@ -1277,18 +1260,6 @@
             self.btm.remove(&x[..]);
             self.interpret(Expr{ ptr: x.as_mut_ptr() });
         }
-=======
-            if rz.to_next_val() {
-                let mut x: Box<[u8]> = rz.origin_path().into(); // should use local buffer
-                drop(rz);
-                self.btm.remove(&x[..]);
-                self.interpret(Expr{ ptr: x.as_mut_ptr() });
-                true
-            } else {
-                false
-            }
-        } {}
->>>>>>> cdde5da0
     }
 
     pub fn done(self) -> ! {
