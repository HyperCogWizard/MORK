--- conflicted
+++ resolved
@@ -12,23 +12,12 @@
 use std::time::Instant;
 use mork_frontend::he_parser::Atom;
 use pathmap::ring::{AlgebraicStatus, Lattice};
-<<<<<<< HEAD
-use pathmap::zipper::{ProductZipper, ZipperSubtries};
-use mork_bytestring::{byte_item, Expr, ExprZipper, OwnedExpr, ExtractFailure, parse, serialize, Tag, traverseh};
-use mork_frontend::bytestring_parser::{ParseContext, Parser, ParserError, ParserErrorType};
-use bucket_map::{WritePermit, SharedMapping, SharedMappingHandle};
-use pathmap::trie_map::BytesTrieMap;
-use pathmap::utils::{BitMask, ByteMask};
-use pathmap::zipper::{ReadZipperTracked, ZipperMoving, ZipperReadOnlySubtries, WriteZipperTracked, Zipper, ZipperHeadOwned, ZipperAbsolutePath, ZipperForking, ZipperWriting, ZipperCreation, ZipperIteration, ZipperPathBuffer};
-use tokio::runtime;
-=======
-use mork_bytestring::{byte_item, Expr, ExprZipper, ExtractFailure, item_byte, parse, serialize, Tag, traverseh, ExprEnv, unify, UnificationFailure};
-use mork_frontend::bytestring_parser::{Parser, ParserError, Context};
+use mork_bytestring::{byte_item, Expr, OwnedExpr, ExprZipper, ExtractFailure, parse, serialize, Tag, traverseh, ExprEnv, unify, UnificationFailure};
+use mork_frontend::bytestring_parser::{Parser, ParserError, ParserErrorType, ParseContext};
 use bucket_map::{WritePermit, SharedMapping, SharedMappingHandle};
 use pathmap::trie_map::BytesTrieMap;
 use pathmap::utils::{BitMask, ByteMask};
 use pathmap::zipper::*;
->>>>>>> 75e4c448
 use crate::json_parser::Transcriber;
 use crate::prefix::Prefix;
 use log::*;
@@ -339,13 +328,8 @@
     };
     (ITER_ARITY $recursive:expr) => {
         let arity = *last; last = last.offset(-1);
-<<<<<<< HEAD
         if loc.descend_to_byte(Tag::Arity(arity).byte()) {
-            referential_transition(last, loc, references, f);
-=======
-        if loc.descend_to_byte(item_byte(Tag::Arity(arity))) {
             referential_transition(last, loc, references, introduced, f);
->>>>>>> 75e4c448
         }
         loc.ascend_byte();
         last = last.offset(1); *last = arity;
@@ -355,13 +339,8 @@
 
         unroll!(ITER_VARIABLES $recursive);
 
-<<<<<<< HEAD
         if loc.descend_to_byte(Tag::Arity(arity).byte()) {
-            referential_transition(last, loc, references, f);
-=======
-        if loc.descend_to_byte(item_byte(Tag::Arity(arity))) {
             referential_transition(last, loc, references, introduced, f);
->>>>>>> 75e4c448
         }
         loc.ascend_byte();
         last = last.offset(1); *last = arity;
@@ -451,8 +430,37 @@
     }
 }
 
-
-#[allow(unused_variables)]
+fn referential_bidirectional_matching_stack(ez: &mut ExprZipper) -> Vec<u8> {
+    let mut v = vec![];
+    loop {
+        match ez.item() {
+            Ok(Tag::NewVar) => {
+                v.push(BEGIN_RANGE);
+                v.push(ITER_EXPR);
+                v.push(FINALIZE_RANGE);
+            }
+            Ok(Tag::VarRef(r)) => {
+                v.push(REFER_RANGE);
+                v.push(r);
+            }
+            Ok(Tag::SymbolSize(_)) => { unreachable!() }
+            Err(s) => {
+                v.push(ITER_VAR_SYMBOL);
+                v.push(s.len() as u8);
+                v.extend(s);
+            }
+            Ok(Tag::Arity(a)) => {
+                v.push(ITER_VAR_ARITY);
+                v.push(a);
+            }
+        }
+        if !ez.next() {
+            v.reverse();
+            return v
+        }
+    }
+}
+
 fn referential_bidirectional_matching_stack_traverse(e: Expr, from: usize) -> Vec<u8> {
     let mut v = mork_bytestring::traverseh!((), (), (Vec<u8>, usize), e, (vec![], from),
         |(v, from): &mut (Vec<u8>, usize), o| {
@@ -668,79 +676,117 @@
         println!("val count {}", self.map.read_zipper_at_borrowed_path(&[]).unwrap().val_count());
     }
 
-    pub fn load_csv_simple<SrcStream: BufRead>(&mut self, src: SrcStream, pattern: Expr, template: Expr) -> Result<usize, String> {
+    pub fn load_csv_simple<SrcStream: BufRead>(&mut self, src: SrcStream, pattern: Expr, template: Expr, seperator: u8) -> Result<usize, String> {
         let mut writer = self.new_writer(unsafe { &*template.prefix().unwrap_or(template.span()) }, &())?;
-        self.load_csv(src, pattern, template, &mut writer).map_err(|e| format!("{:?}",e))
-    }
-<<<<<<< HEAD
-}
+        self.load_csv(src, pattern, template, &mut writer, seperator).map_err(|e| format!("{:?}",e))
+    }
+
+    /*
+        pub fn load_csv<R : Read>(&mut self, prefix: Prefix, mut r: R, sm: &mut SymbolMapping, separator: u8) -> Result<usize, String> {
+        let mut i = 0;
+        let mut buf = vec![];
+        let mut stack = [0u8; 2048];
+
+        match r.read_to_end(&mut buf) {
+            Ok(read) => {
+                let mut wz = self.btm.write_zipper_at_path(prefix.path());
+                for sv in buf.split(|&x| x == b'\n') {
+                    if sv.len() == 0 { continue }
+                    let mut a = 0;
+                    let e = Expr{ ptr: stack.as_mut_ptr() };
+                    let mut ez = ExprZipper::new(e);
+                    ez.loc += 1;
+                    let rown = sm.tokenizer(unsafe { String::from_utf8_unchecked(i.to_string().into_bytes()) });
+                    ez.write_symbol(&rown[..]);
+                    ez.loc += rown.len() + 1;
+                    a += 1;
+                    for symbol in sv.split(|&x| x == separator) {
+                        let internal = sm.tokenizer(unsafe { String::from_utf8_unchecked(symbol.to_vec()) });
+                        ez.write_symbol(&internal[..]);
+                        ez.loc += internal.len() + 1;
+                        a += 1;
+                    }
+                    let total = ez.loc;
+                    ez.reset();
+                    ez.write_arity(a);
+                    wz.descend_to(&stack[..total]);
+                    wz.set_value(());
+                    wz.reset();
+                    i += 1;
+                }
+            }
+            Err(e) => { return Err(format!("{:?}", e)) }
+        }
+
+        Ok(i)
+    }
+     */
+}
+
 pub(crate) fn load_csv_impl<'s, SrcStream, WZ>(
     sm       : &SharedMappingHandle,
     mut src  : SrcStream,
     pattern  : Expr,
     template : Expr,
     mut wz   : WZ,
-) -> Result<crate::space::PathCount, ()>
+    seperator: u8,
+) -> Result<crate::space::PathCount, String>
     where
         WZ : Zipper + ZipperMoving + ZipperWriting<()> + 's,
         SrcStream: BufRead,
 {
-=======
-     */
-
-
-    pub fn load_csv(&mut self, r: &[u8], pattern: Expr, template: Expr, seperator: u8) -> Result<usize, String> {
->>>>>>> 75e4c448
-        let constant_template_prefix = unsafe { template.prefix().unwrap_or_else(|_| template.span()).as_ref().unwrap() };
-        let mut src_line = vec![];
-
-        #[allow(unused_mut)]
-        let mut buf = [0u8; 2048];
-
-        let mut i = 0usize;
-        let mut stack = [0u8; 2048];
-        let mut pdp = ParDataParser::new(sm);
-
-        while src.read_until(b'\n', &mut src_line).unwrap() > 0  {
-            debug_assert_eq!(src_line[src_line.len()-1], b'\n');
-            let sv = &src_line[..src_line.len()-1];
-            if sv.len() == 0 { continue }
-            let mut a = 0;
-            let e = Expr{ ptr: stack.as_mut_ptr() };
-            let mut ez = ExprZipper::new(e);
-            ez.loc += 1;
-            let num = pdp.tokenizer(i.to_string().as_bytes());
-            // ez.write_symbol(i.to_be_bytes().as_slice());
-            ez.write_symbol(num);
-            // ez.loc += 9;
-            ez.loc += num.len() + 1;
-
-            for symbol in sv.split(|&x| x == seperator) {
-                let internal = pdp.tokenizer(symbol);
-                ez.write_symbol(&internal[..]);
-                ez.loc += internal.len() + 1;
-                a += 1;
-            }
-            let total = ez.loc;
-            ez.reset();
-            ez.write_arity(a + 1);
-
-            let data = &stack[..total];
-            let mut oz = ExprZipper::new(Expr{ ptr: buf.as_ptr().cast_mut() });
-            match (Expr{ ptr: data.as_ptr().cast_mut() }.transformData(pattern, template, &mut oz)) {
-                Ok(()) => {}
-                Err(_e) => { continue }
-            }
-            let new_data = &buf[..oz.loc];
-            wz.descend_to(&new_data[constant_template_prefix.len()..]);
-            wz.set_value(());
-            wz.reset();
-            i += 1;
-            src_line.clear();
-        }
-
-        Ok(i)
-}
+    let constant_template_prefix = unsafe { template.prefix().unwrap_or_else(|_| template.span()).as_ref().unwrap() };
+    let mut src_line = vec![];
+
+    #[allow(unused_mut)]
+    let mut buf = [0u8; 2048];
+
+    let mut i = 0usize;
+    let mut stack = [0u8; 2048];
+    let mut pdp = ParDataParser::new(sm);
+
+    while src.read_until(b'\n', &mut src_line).unwrap() > 0  {
+        debug_assert_eq!(src_line[src_line.len()-1], b'\n');
+        let sv = &src_line[..src_line.len()-1];
+        if sv.len() == 0 { continue }
+        let mut a = 0;
+        let e = Expr{ ptr: stack.as_mut_ptr() };
+        let mut ez = ExprZipper::new(e);
+        ez.loc += 1;
+        let num = pdp.tokenizer(i.to_string().as_bytes());
+        // ez.write_symbol(i.to_be_bytes().as_slice());
+        ez.write_symbol(num);
+        // ez.loc += 9;
+        ez.loc += num.len() + 1;
+
+        for symbol in sv.split(|&x| x == seperator) {
+            let internal = pdp.tokenizer(symbol);
+            ez.write_symbol(&internal[..]);
+            ez.loc += internal.len() + 1;
+            a += 1;
+        }
+        let total = ez.loc;
+        ez.reset();
+        ez.write_arity(a + 1);
+
+        let data = &stack[..total];
+        let mut oz = ExprZipper::new(Expr{ ptr: buf.as_ptr().cast_mut() });
+        match (Expr{ ptr: data.as_ptr().cast_mut() }.transformData(pattern, template, &mut oz)) {
+            Ok(()) => {}
+            Err(_e) => { continue }
+        }
+        let new_data = &buf[..oz.loc];
+        wz.descend_to(&new_data[constant_template_prefix.len()..]);
+        wz.set_value(());
+        wz.reset();
+        i += 1;
+        src_line.clear();
+    }
+
+    Ok(i)
+
+}
+
 impl DefaultSpace {
     pub fn load_json(&mut self, r: &str) -> Result<PathCount, String> {
         let mut writer = self.new_writer(&[], &())?;
@@ -759,7 +805,66 @@
     Ok(st.path_count)
 }
 
-<<<<<<< HEAD
+    //GOAT, re-integrate this
+    //
+    // pub fn load_jsonl(&mut self, r: &[u8]) -> Result<(usize, usize), String> {
+    //     let mut wz = self.write_zipper_unchecked();
+    //     let mut lines = 0usize;
+    //     let mut count = 0usize;
+    //     let mut pdp = ParDataParser::new(&self.sm);
+    //     let spo_symbol = pdp.tokenizer("JSONL".as_bytes());
+    //     let mut path = vec![item_byte(Tag::Arity(3)), item_byte(Tag::SymbolSize(spo_symbol.len() as u8))];
+    //     path.extend_from_slice(spo_symbol);
+    //     wz.descend_to(&path[..]);
+    //     for line in unsafe { std::str::from_utf8_unchecked(r).lines() } {
+    //         wz.descend_to(lines.to_be_bytes());
+    //         let mut st = SpaceTranscriber{ count: 0, wz: &mut wz, pdp: ParDataParser::new(&self.sm) };
+    //         let mut p = crate::json_parser::Parser::new(line);
+    //         p.parse(&mut st).unwrap();
+    //         count += st.count;
+    //         lines += 1;
+    //         wz.ascend(8);
+    //         if lines > 0 && lines % 1000_000 == 0 {
+    //             println!("parsed {} JSON lines ({} paths)", lines, count);
+    //         }
+    //     }
+    //     Ok((lines, count))
+    // }
+
+    // pub fn load_jsonl_par(&mut self, r: &[u8]) -> Result<(usize, usize), String> {
+    //     let mut wz = self.write_zipper_unchecked();
+    //     let mut lines = 0usize;
+    //     let mut count = 0usize;
+    //     let mut pdp = ParDataParser::new(&self.sm);
+    //     let spo_symbol = pdp.tokenizer("JSONL".as_bytes());
+    //     let mut path = vec![item_byte(Tag::Arity(3)), item_byte(Tag::SymbolSize(spo_symbol.len() as u8))];
+    //     path.extend_from_slice(spo_symbol);
+    //     wz.descend_to(&path[..]);
+    //     for line in unsafe { std::str::from_utf8_unchecked(r).lines() } {
+    //         wz.descend_to(lines.to_be_bytes());
+    //         let mut st = SpaceTranscriber{ count: 0, wz: &mut wz, pdp: ParDataParser::new(&self.sm) };
+    //         let mut p = crate::json_parser::Parser::new(line);
+    //         p.parse(&mut st).unwrap();
+    //         count += st.count;
+    //         lines += 1;
+    //         wz.ascend(8);
+    //         if lines > 0 && lines % 1000_000 == 0 {
+    //             println!("parsed {} JSON lines ({} paths)", lines, count);
+    //         }
+    //     }
+    //     Ok((lines, count))
+    // }
+
+    // pub fn load_json_(&mut self, r: &[u8], pattern: Expr, template: Expr) -> Result<usize, String> {
+    //     let constant_template_prefix = unsafe { template.prefix().unwrap_or_else(|_| template.span()).as_ref().unwrap() };
+    //     let mut wz = self.write_zipper_at_unchecked(constant_template_prefix);
+
+    //     let mut st = SpaceTranscriber{ count: 0, wz: &mut wz, pdp: ParDataParser::new(&self.sm) };
+    //     let mut p = crate::json_parser::Parser::new(unsafe { std::str::from_utf8_unchecked(r) });
+    //     p.parse(&mut st).unwrap();
+    //     Ok(st.count)
+    // }
+
 impl DefaultSpace {
     #[cfg(feature="neo4j")]
     pub fn load_neo4j_triples(&mut self, uri: &str, user: &str, pass: &str) -> Result<PathCount, String> {
@@ -767,59 +872,6 @@
           .enable_io()
           .build()
           .unwrap();
-=======
-    pub fn load_jsonl(&mut self, r: &[u8]) -> Result<(usize, usize), String> {
-        let mut wz = self.write_zipper_unchecked();
-        let mut lines = 0usize;
-        let mut count = 0usize;
-        let mut pdp = ParDataParser::new(&self.sm);
-        let spo_symbol = pdp.tokenizer("JSONL".as_bytes());
-        let mut path = vec![item_byte(Tag::Arity(3)), item_byte(Tag::SymbolSize(spo_symbol.len() as u8))];
-        path.extend_from_slice(spo_symbol);
-        wz.descend_to(&path[..]);
-        for line in unsafe { std::str::from_utf8_unchecked(r).lines() } {
-            wz.descend_to(lines.to_be_bytes());
-            let mut st = SpaceTranscriber{ count: 0, wz: &mut wz, pdp: ParDataParser::new(&self.sm) };
-            let mut p = crate::json_parser::Parser::new(line);
-            p.parse(&mut st).unwrap();
-            count += st.count;
-            lines += 1;
-            wz.ascend(8);
-            if lines > 0 && lines % 1000_000 == 0 {
-                println!("parsed {} JSON lines ({} paths)", lines, count);
-            }
-        }
-        Ok((lines, count))
-    }
-
-    pub fn load_jsonl_par(&mut self, r: &[u8]) -> Result<(usize, usize), String> {
-        let mut wz = self.write_zipper_unchecked();
-        let mut lines = 0usize;
-        let mut count = 0usize;
-        let mut pdp = ParDataParser::new(&self.sm);
-        let spo_symbol = pdp.tokenizer("JSONL".as_bytes());
-        let mut path = vec![item_byte(Tag::Arity(3)), item_byte(Tag::SymbolSize(spo_symbol.len() as u8))];
-        path.extend_from_slice(spo_symbol);
-        wz.descend_to(&path[..]);
-        for line in unsafe { std::str::from_utf8_unchecked(r).lines() } {
-            wz.descend_to(lines.to_be_bytes());
-            let mut st = SpaceTranscriber{ count: 0, wz: &mut wz, pdp: ParDataParser::new(&self.sm) };
-            let mut p = crate::json_parser::Parser::new(line);
-            p.parse(&mut st).unwrap();
-            count += st.count;
-            lines += 1;
-            wz.ascend(8);
-            if lines > 0 && lines % 1000_000 == 0 {
-                println!("parsed {} JSON lines ({} paths)", lines, count);
-            }
-        }
-        Ok((lines, count))
-    }
-
-    pub fn load_json_(&mut self, r: &[u8], pattern: Expr, template: Expr) -> Result<usize, String> {
-        let constant_template_prefix = unsafe { template.prefix().unwrap_or_else(|_| template.span()).as_ref().unwrap() };
-        let mut wz = self.write_zipper_at_unchecked(constant_template_prefix);
->>>>>>> 75e4c448
 
         let mut writer = self.new_writer(&[], &())?;
         let mut wz = self.write_zipper(&mut writer);
@@ -1141,7 +1193,6 @@
     }
 }
 pub(crate) fn dump_as_sexpr_impl<'s, RZ, W : std::io::Write, IoWriteError : Copy>(
-    #[allow(unused_variables)]
     sm          : &SharedMapping,
     pattern     : Expr,
     pattern_rz  : RZ,
@@ -1152,29 +1203,25 @@
     where
     RZ : ZipperMoving + ZipperReadOnlySubtries<'s, ()> + ZipperAbsolutePath
 {
-        let mut buffer = [0u8; 4096];
-
-<<<<<<< HEAD
-        query_multi_impl(&[pattern], &[pattern_rz], BytesTrieMap::new(),|refs, _loc| {
-=======
-        Self::query_multi(&self.btm, &[pattern], |refs_bindings, loc| {
->>>>>>> 75e4c448
-            let mut oz = ExprZipper::new(Expr { ptr: buffer.as_mut_ptr() });
-
-            match refs_bindings {
-                Ok(refs) => {
-                    template.substitute(&refs.iter().map(|ee| ee.subsexpr()).collect::<Vec<_>>()[..], &mut oz);
-                }
-                Err((ref bindings, ti, ni)) => {
-                    mork_bytestring::apply(1, ni as u8, ti as u8, &mut ExprZipper::new(template), bindings, &mut oz, &mut BTreeMap::new(), &mut vec![], &mut vec![]);
-                }
-            }
-
-            // &buffer[constant_template_prefix.len()..oz.loc]
-            serialize_sexpr_into(buffer.as_ptr().cast_mut(), w, sm).map_err(|_| f())?;
-            w.write(&[b'\n']).map_err(|_| f())?;
-            Ok(())
-        })
+    let mut buffer = [0u8; 4096];
+
+    query_multi_impl(&[pattern], &[pattern_rz],|refs_bindings, loc| {
+        let mut oz = ExprZipper::new(Expr { ptr: buffer.as_mut_ptr() });
+
+        match refs_bindings {
+            Ok(refs) => {
+                template.substitute(&refs.iter().map(|ee| ee.subsexpr()).collect::<Vec<_>>()[..], &mut oz);
+            }
+            Err((ref bindings, ti, ni)) => {
+                mork_bytestring::apply(1, ni as u8, ti as u8, &mut ExprZipper::new(template), bindings, &mut oz, &mut BTreeMap::new(), &mut vec![], &mut vec![]);
+            }
+        }
+
+        // &buffer[constant_template_prefix.len()..oz.loc]
+        serialize_sexpr_into(buffer.as_ptr().cast_mut(), w, sm).map_err(|_| f())?;
+        w.write(&[b'\n']).map_err(|_| f())?;
+        Ok(())
+    })
 }
 
 pub fn serialize_sexpr_into<W : std::io::Write>(src_expr_ptr: *mut u8, dst: &mut W, sm: &SharedMapping) -> Result<(), std::io::Error> {
@@ -1228,25 +1275,23 @@
         Ok(())
     }
 
-<<<<<<< HEAD
-    pub fn backup_paths<OutDirPath : AsRef<std::path::Path>>(&self, path: OutDirPath) -> Result<pathmap::path_serialization::SerializationStats, std::io::Error> {
-=======
     pub fn backup_tree<OutDirPath : AsRef<std::path::Path>>(&self, path: OutDirPath) -> Result<(), std::io::Error> {
-        pathmap::arena_compact::ArenaCompactTree::dump_from_zipper(
-            self.btm.read_zipper(), |_v| 0, path).map(|_tree| ())
+        unimplemented!()
+        // pathmap::arena_compact::ArenaCompactTree::dump_from_zipper(
+        //     self.btm.read_zipper(), |_v| 0, path).map(|_tree| ())
     }
 
     pub fn restore_tree(&mut self, path: impl AsRef<std::path::Path>) -> Result<(), std::io::Error> {
-        let tree = pathmap::arena_compact::ArenaCompactTree::open_mmap(path)?;
-        let mut rz = tree.read_zipper();
-        while rz.to_next_val() {
-            self.btm.insert(rz.path(), ());
-        }
-        Ok(())
+        unimplemented!()
+        // let tree = pathmap::arena_compact::ArenaCompactTree::open_mmap(path)?;
+        // let mut rz = tree.read_zipper();
+        // while rz.to_next_val() {
+        //     self.btm.insert(rz.path(), ());
+        // }
+        // Ok(())
     }
 
     pub fn backup_paths<OutDirPath: AsRef<std::path::Path>>(&self, path: OutDirPath) -> Result<pathmap::path_serialization::SerializationStats, std::io::Error> {
->>>>>>> 75e4c448
         let mut file = File::create(path).unwrap();
         let mut reader = self.new_reader(&[], &()).unwrap();
         let rz = self.read_zipper(&mut reader);
@@ -1260,33 +1305,33 @@
         pathmap::path_serialization::deserialize_paths(wz, &mut file, |_, _| ())
     }
 
-
-    pub fn query_multi<T : Copy, F : FnMut(&[Expr], Expr) -> Result<(), T>>(&self, patterns: &[Expr], effect: F) -> Result<usize, T> {
-        let mut readers = patterns.iter().map(
-            |p| {
-                self.new_reader(unsafe { p.prefix().unwrap_or_else(|_| p.span()).as_ref().unwrap() }, &()).unwrap()
+    pub fn query_multi<E: Copy, F : FnMut(Result<&[ExprEnv], (BTreeMap<(u8, u8), ExprEnv>, u8, u8)>, Expr) -> Result<(), E>>(&self, patterns: &[Expr], mut effect: F) -> Result<usize, E> {
+        let mut readers = patterns.iter().map(|p| {
+            self.new_reader(unsafe { p.prefix().unwrap_or_else(|_| p.span()).as_ref().unwrap() }, &()).unwrap()
         }).collect::<Vec<_>>();
 
-        let rzs = readers.iter_mut().map(
-            |reader| {
+        let rzs = readers.iter_mut().map(|reader| {
                 self.read_zipper(reader)
         }).collect::<Vec<_>>();
 
-        query_multi_impl(patterns, &rzs, BytesTrieMap::new() , effect)
-    }
-}
-pub(crate) fn query_multi_impl<'s, RZ, E: Copy, F: FnMut(&[Expr], Expr) -> Result<(), E>>
+        query_multi_impl(patterns, &rzs, effect)
+    }
+}
+
+pub(crate) fn query_multi_impl<'s, RZ, E, F>
 (
     patterns    : &[Expr],
     pattern_rzs : &[RZ],
-    mut union_reader_values : BytesTrieMap<()>,
     mut effect  : F,
 ) -> Result<usize, E>
 where
-    RZ :  ZipperMoving + ZipperReadOnlySubtries<'s, ()> + ZipperAbsolutePath
+    E: Copy,
+    RZ: ZipperMoving + ZipperReadOnlySubtries<'s, ()> + ZipperAbsolutePath,
+    F: FnMut(Result<&[ExprEnv], (BTreeMap<(u8, u8), ExprEnv>, u8, u8)>, Expr) -> Result<(), E>,
 {
         let make_prefix = |e:&Expr|  unsafe { e.prefix().unwrap_or_else(|_| e.span()).as_ref().unwrap() };
 
+        //Sanity check.  Confirm the pattern read zippers match the expression paths
         core::debug_assert_eq!(patterns.len(), pattern_rzs.len());
         #[cfg(debug_assertions)]
         for i in 0..patterns.len() {
@@ -1296,151 +1341,41 @@
             );
         }
 
-<<<<<<< HEAD
-        // //////////////////////
-        // MAKE READ COPY MAP //
-        // ////////////////////
-
-        // we could use join_into/join instead of having this tmp_map with grafts, but my assumption is that graft is simpler/more performant (we could bench this!).
-        // In the short term it also protects against some panics from product zipper (those need to get fixed, the separate temporary maps where a workaround for this issue).
-        let mut tmp_union_map = BytesTrieMap::new(); 
-        let mut tmp_wz = tmp_union_map.write_zipper();
-        for each_rz in pattern_rzs {
-            tmp_wz.reset();
-
-            //GOAT, This is not correct because grafting at a deeper point will create scaffolding path,
-            // but that's not the same as bring over the whole source subtrie
-            // if tmp_wz.descend_to(each_rz.origin_path()) {
-            //     continue;
-            // };
-            // tmp_wz.graft(each_rz);
-
-            tmp_wz.descend_to(each_rz.origin_path());
-            tmp_wz.graft(each_rz);
-        }
-        drop(tmp_wz);
-
-        // the grafts would have _replaced_ the values we wanted to add in, so we finally join_into/join to keep everything.
-        // union_reader_values.join_into(tmp_map); // (Remy : 2025 06 05) join_into is causing panincs 
-        union_reader_values = union_reader_values.join(&tmp_union_map); // (Remy : 2025 06 05) once join_into is fixed we should use that right?.
-
-        // //////////////////////////////////////////////////////////////////
-        // PRODUCT ZIPPER NEEDS SEPARATE MAPS DUE TO IMPLEMENTATION ISSUE //
-        // ////////////////////////////////////////////////////////////////
-
-        //Graft all the remaining read zippers into temporary maps in order to work around the
-        // fact that product zippers can't handle factor zippers beginning in the middle of nodes
-        // Also, we need to preserve the original origin path
-        //TODO: this can be simplified when prefix zippers can handle factors that start in the
-        // middle of nodes and we have the ability to supply a prefix (origin) path on a product
-        // zipper factor
-        let mut tmp_maps = vec![];
-        for each in patterns {
-            let each_rz = union_reader_values.read_zipper_at_borrowed_path(make_prefix(each));
-            let mut btm = BytesTrieMap::new();
-            btm.write_zipper_at_path(each_rz.origin_path()).graft(&each_rz);
-            tmp_maps.push(btm);
-        }
-
-        let [pat_0, pat_rest @ ..] = patterns            else { return Ok(0); };
-        let [tmp_0, tmp_rest @ ..] = tmp_maps.as_slice() else { return Ok(0); };
-
-        let mut prz = ProductZipper::new(
-            {
-                let mut rz = tmp_0.read_zipper();
-                rz.descend_to(make_prefix(pat_0));
-                rz
-            }, 
-            tmp_rest.iter().zip(pat_rest).map(|(tmp_m, p)| {
-                let mut rz = tmp_m.read_zipper();
-                rz.descend_to(make_prefix(p));
-                rz
-            }
-        ));
-
-=======
-    pub fn query_multi<T, F : FnMut(Result<&[ExprEnv], (BTreeMap<(u8, u8), ExprEnv>, u8, u8)>, Expr) -> Result<(), T>>(btm: &BytesTrieMap<()>, patterns: &[Expr], mut effect: F) -> Result<usize, T> {
-        let first_pattern_prefix = unsafe { patterns[0].prefix().unwrap_or_else(|x| patterns[0].span()).as_ref().unwrap() };
-        let mut rz = btm.read_zipper_at_path(first_pattern_prefix);
-        if !rz.path_exists() { return Ok(0); }
-        let mut first_temp_map = BytesTrieMap::new();
-        let mut first_zh = first_temp_map.zipper_head();
-        let mut virtual_path = vec![item_byte(Tag::Arity(patterns.len() as u8))];
+        let [pat_0, pat_rest @ ..] = patterns else { return Ok(0); };
+        let [rz0, rz_rest @ ..] = pattern_rzs else { return Ok(0); };
+
+        let first_pattern_prefix = make_prefix(pat_0);
+        if !rz0.path_exists() { return Ok(0); }
+
+        //GOAT??  What is the theory behind this code???
+        //It looks like it's composing an expression made out of all the pattern expressions
+        let mut virtual_path = vec![Tag::Arity(patterns.len() as u8).byte()];
         let mut pattern_expr = virtual_path.clone();
         for pattern in patterns.iter() {
             pattern_expr.extend_from_slice(unsafe { pattern.span().as_ref().unwrap() })
         }
         virtual_path.extend_from_slice(first_pattern_prefix);
-        first_zh.write_zipper_at_exclusive_path(&virtual_path[..]).unwrap().graft(&rz);
-        drop(first_zh);
-        let mut rz = first_temp_map.into_read_zipper(&[virtual_path[0]]);
+
+        //Make a temp map for the first pattern
+        let mut first_temp_map = BytesTrieMap::new();
+        first_temp_map.write_zipper_at_path(&virtual_path[..]).graft(rz0);
+        let mut first_rz = first_temp_map.read_zipper_at_path(&[virtual_path[0]]);
+
+        //Make temp maps for the rest of the patterns
         let mut tmp_maps = vec![];
-        for p in patterns[1..].iter() {
+        for (rz, pat) in rz_rest.iter().zip(pat_rest) {
             let mut temp_map = BytesTrieMap::new();
-            let prefix = unsafe { p.prefix().unwrap_or_else(|x| p.span()).as_ref().unwrap() };
-            let zh = temp_map.zipper_head();
-            let rz = btm.read_zipper_at_path(prefix);
+            let prefix = make_prefix(pat);
             if !rz.path_exists() { return Ok(0) }
-            zh.write_zipper_at_exclusive_path(prefix).unwrap().graft(&rz);
-            drop(zh);
+            temp_map.write_zipper_at_path(prefix).graft(rz);
             tmp_maps.push(temp_map);
         }
-        rz.descend_to(&[0; 4096]);
-        rz.reset();
-        let mut prz = ProductZipper::new(rz, patterns[1..].iter().enumerate().map(|(i, p)| {
-            let prefix = unsafe { p.prefix().unwrap_or_else(|x| p.span()).as_ref().unwrap() };
+        let mut prz = ProductZipper::new(first_rz, patterns[1..].iter().enumerate().map(|(i, p)| {
+            // let prefix = unsafe { p.prefix().unwrap_or_else(|x| p.span()).as_ref().unwrap() };
             // tmp_maps[i].read_zipper_at_path(prefix)
             tmp_maps[i].read_zipper()
         }));
->>>>>>> 75e4c448
         prz.reserve_path_buffer(4096);
-
-
-
-        //goat ugh.  this code below should be more correct and behave equivalently, but in reality it fails some additional tests.
-
-        // //Graft all the remaining read zippers into temporary maps in order to work around the
-        // // fact that product zippers can't handle factor zippers beginning in the middle of nodes
-        // // Also, we need to preserve the original origin path
-        // //TODO: this can be simplified when prefix zippers can handle factors that start in the
-        // // middle of nodes and we have the ability to supply a prefix (origin) path on a product
-        // // zipper factor
-        // let mut tmp_maps = vec![];
-        // for each in patterns {
-        //     let each_rz = union_reader_values.read_zipper_at_borrowed_path(make_prefix(each));
-        //     let mut btm = BytesTrieMap::new();
-
-        //     //GOAT, I remember Adam saying that the factors need full origin paths, but empirically the tests
-        //     // all fail when we have origin paths, and most of them succeed when we don't have them.
-        //     //
-        //     // btm.write_zipper_at_path(each_rz.origin_path()).graft(&each_rz);
-        //     btm.write_zipper().graft(&each_rz);
-
-        //     tmp_maps.push(btm);
-        // }
-
-        // // let [pat_0, pat_rest @ ..] = patterns            else { return Ok(0); };
-        // // let [tmp_0, tmp_rest @ ..] = tmp_maps.as_slice() else { return Ok(0); };
-        // let tmp_0 = tmp_maps.remove(0);
-
-        // let mut prz = ProductZipper::new(
-        //     {
-        //         tmp_0.read_zipper()
-        //         //GOAT NOTE: I descend the new zipper once it's created.  I think that's equivalent to
-        //         // pre-descending the primary factor, but it's an unspecified corner of the API where I'm
-        //         // not totally sure how to spec what the zipper's root should be.  So let's not do it to
-        //         // avoid ambiguity.
-        //     }, 
-        //     tmp_maps.iter().map(|tmp_m| {
-        //         tmp_m.read_zipper()
-        //         //GOAT NOTE: Descending a zipper here is definitely not the right thing to do... It's equivalent
-        //         // to undoing the tmp_maps work-around.
-        //     }
-        // ));
-
-        // prz.reserve_path_buffer(4096);
-        // // prz.descend_to(make_prefix(pat_0));
-
 
 
 
@@ -1448,14 +1383,9 @@
         stack[0] = ACTION;
 
         for pattern in patterns.iter().rev() {
-<<<<<<< HEAD
-            let prefix = unsafe { pattern.prefix().unwrap_or_else(|_| pattern.span()).as_ref().unwrap() };
-            stack.extend_from_slice(&referential_bidirectional_matching_stack_traverse(*pattern, prefix.len())[..]);
-=======
             let prefix = unsafe { pattern.prefix().unwrap_or_else(|x| pattern.span()).as_ref().unwrap() };
             stack.extend_from_slice(&referential_bidirectional_matching_stack(&mut ExprZipper::new(*pattern))[..]);
             // stack.extend_from_slice(&referential_bidirectional_matching_stack_traverse(*pattern, prefix.len())[..]);
->>>>>>> 75e4c448
         }
         stack.reserve(4096);
 
@@ -1466,31 +1396,31 @@
             static BREAK: std::cell::RefCell<[u64; 64]> = const { std::cell::RefCell::new([0; 64]) };
             static RET: std::cell::Cell<*mut u8> = const { std::cell::Cell::new(std::ptr::null_mut()) };
         }
-<<<<<<< HEAD
-=======
 
         let pat = Expr { ptr: pattern_expr.as_mut_ptr() };
         let pat_newvars = pat.newvars();
         trace!(target: "query_multi", "pattern (newvars={}) {:?}", pat_newvars, serialize(&pattern_expr[..]));
 
 
->>>>>>> 75e4c448
         BREAK.with_borrow_mut(|a| {
             if unsafe { setjmp(a) == 0 } {
                 referential_transition(stack.last_mut().unwrap(), &mut prz, &mut references, 0, &mut |refs, introduced, loc| {
                     let e = Expr { ptr: loc.origin_path().as_ptr().cast_mut() };
 
-<<<<<<< HEAD
-                    // Remy : This check is potentially expensive, but at least it makes dangling constant not an issue.
-                    //        I would like a better alternative.
-                    let skip = !loc.is_value() && e.is_ground();
-                    if !skip {
-                        match effect(refs, e) {
-                            Ok(()) => {}
-                            Err(t) => {
-                                let t_ptr = unsafe { std::alloc::alloc(std::alloc::Layout::new::<E>()) };
-                                unsafe { std::ptr::write(t_ptr as *mut E, t) };
-=======
+                    //GOAT, from server branch prior to merge
+                    //
+                    // // Remy : This check is potentially expensive, but at least it makes dangling constant not an issue.
+                    // //        I would like a better alternative.
+                    // let skip = !loc.is_value() && e.is_ground();
+                    // if !skip {
+                    //     match effect(refs, e) {
+                    //         Ok(()) => {}
+                    //         Err(t) => {
+                    //             let t_ptr = unsafe { std::alloc::alloc(std::alloc::Layout::new::<E>()) };
+                    //             unsafe { std::ptr::write(t_ptr as *mut E, t) };
+                    //             RET.set(t_ptr);
+                    //             unsafe { longjmp(a, 1) }
+
                     if true  { // introduced != 0
                         // println!("pattern nvs {:?}", pat.newvars());
                         let bindings = unify(vec![ExprEnv::new(1, pat)], vec![ExprEnv::new(0, e)]);
@@ -1499,8 +1429,8 @@
                                 match effect(Err((bs, introduced, pat_newvars as u8)), e) {
                                     Ok(()) => {}
                                     Err(t) => {
-                                        let t_ptr = unsafe { std::alloc::alloc(std::alloc::Layout::new::<T>()) };
-                                        unsafe { std::ptr::write(t_ptr as *mut T, t) };
+                                        let t_ptr = unsafe { std::alloc::alloc(std::alloc::Layout::new::<E>()) };
+                                        unsafe { std::ptr::write(t_ptr as *mut E, t) };
                                         RET.set(t_ptr);
                                         unsafe { longjmp(a, 1) }
                                     }
@@ -1516,9 +1446,8 @@
                         match effect(Ok(refs), e) {
                             Ok(()) => {}
                             Err(t) => {
-                                let t_ptr = unsafe { std::alloc::alloc(std::alloc::Layout::new::<T>()) };
-                                unsafe { std::ptr::write(t_ptr as *mut T, t) };
->>>>>>> 75e4c448
+                                let t_ptr = unsafe { std::alloc::alloc(std::alloc::Layout::new::<E>()) };
+                                unsafe { std::ptr::write(t_ptr as *mut E, t) };
                                 RET.set(t_ptr);
                                 unsafe { longjmp(a, 1) }
                             }
@@ -1543,92 +1472,95 @@
 impl DefaultSpace {
     pub fn transform_multi_multi_simple(&mut self, patterns: &[Expr], templates: &[Expr]) -> (usize, bool) {
 
-        let mut readers = patterns.iter().map(|e|
-            self.new_reader(unsafe { e.prefix().unwrap_or_else(|_| e.span()).as_ref().unwrap() }, &()).unwrap()
-        ).collect::<Vec<_>>();
-
-        let mut writers = templates.iter().map(|e| 
-            self.new_writer(unsafe { e.prefix().unwrap_or_else(|_| e.span()).as_ref().unwrap() }, &()).unwrap()
-        ).collect::<Vec<_>>();
-
-
-
-        self.transform_multi_multi(patterns, &mut readers[..], templates, &mut writers[..], BytesTrieMap::new())
-    }
-}
-#[inline(always)]
+        let (read_map, template_prefixes, mut writers) = self.acquire_transform_permissions(patterns, templates, &()).unwrap();
+
+        self.transform_multi_multi(patterns, &read_map, templates, &template_prefixes, &mut writers)
+    }
+}
+
+#[inline]
 pub(crate) fn transform_multi_multi_impl<'s, RZ, WZ>(
     patterns            : &[Expr],
     pattern_rzs         : &[RZ],
     templates           : &[Expr],
-    template_prefixes   : &[&[u8]],
+    template_prefixes   : &[(&[u8], usize, usize)],
     template_wzs        : &mut [WZ],
-    union_reader_values : BytesTrieMap<()>,
 ) -> (usize, bool)
     where
     RZ : ZipperMoving + ZipperReadOnlySubtries<'s, ()> + ZipperAbsolutePath,
     WZ : ZipperMoving + ZipperWriting<()>
 {
         let mut buffer = [0u8; 512];
-<<<<<<< HEAD
+
+        //GOAT Subsumption code, implemented inside of "acquire_transform_permissions"
+        //--------------------------------------------------
+        // let mut template_prefixes = vec![unsafe { MaybeUninit::zeroed().assume_init() }; templates.len()];
+        // let mut subsumption = vec![0; templates.len()];
+        // // x abc y ab z   =>  0 3 2 3 4 
+        // // x ab y abc z   =>  0 1 2 1 4
+
+        // // x abc y ab z a   =>  0 5 2 5 4 5 
+        // // x ab y abc z a   =>  0 5 2 5 4 5
+
+        // // a x abc y ab z   =>  0 1 0 3 0 4
+        // // a x ab y abc z   =>  0 1 0 3 0 4
+
+        // // abc x a y ab z   =>  2 1 2 3 2 5
+        // // ab x a y abc z   =>  2 1 2 3 2 5
+        // for (i, e) in templates.iter().enumerate() {
+        //     template_prefixes[i] = unsafe { e.prefix().unwrap_or_else(|x| e.span()).as_ref().unwrap() };
+        //     subsumption[i] = i;
+        //     for j in 0..i {
+        //         let o = pathmap::utils::find_prefix_overlap(template_prefixes[i], template_prefixes[j]);
+        //         if o == template_prefixes[j].len() { // i prefix of j (or equal) 
+        //             subsumption[i] = j;
+        //             break
+        //         }
+        //     }
+        // }
+        // let mut placements = subsumption.clone();
+        // let read_copy = self.btm.clone();
+        // let mut template_wzs: Vec<_> = vec![];
+        // // let mut write_copy = self.btm.clone();
+        // template_prefixes.iter().enumerate().for_each(|(i, x)| {
+        //     if subsumption[i] == i {
+        //         // placements[i] = template_wzs.len();
+        //         template_wzs.push(self.write_zipper_at_unchecked(x));
+        //         // template_wzs.push(write_copy.write_zipper_at_path(x));
+        //     }
+        // });
+        // for i in 0..subsumption.len() {
+        //     subsumption[i] = placements[subsumption[i]]
+        // }
+        // trace!(target: "transform", "templates {:?}", templates);
+        // trace!(target: "transform", "prefixes {:?}", template_prefixes);
+        // trace!(target: "transform", "subsumption {:?}", subsumption);
+        //--------------------------------------------------
+
+
+        //Make a copy map for all of the sources we need to 
+
+
+        //GOAT From server branch prior to merge
+        //--------------------------------------------------
+        // let touched = query_multi_impl(patterns, pattern_rzs, union_reader_values, |refs, _loc| {
+        //     for i in 0..template_wzs.len() {
+        //         let (wz, prefix, template) = (&mut template_wzs[i], template_prefixes[i], templates[i]);
+        //         let mut oz = ExprZipper::new(Expr { ptr: buffer.as_mut_ptr() });
+        //         template.substitute(refs, &mut oz);
+        //         wz.descend_to(&buffer[prefix.len()..oz.loc]);
+        //--------------------------------------------------
+
+
 
         let mut any_new = false;
-        let touched = query_multi_impl(patterns, pattern_rzs, union_reader_values, |refs, _loc| {
-            for i in 0..template_wzs.len() {
-                let (wz, prefix, template) = (&mut template_wzs[i], template_prefixes[i], templates[i]);
-                let mut oz = ExprZipper::new(Expr { ptr: buffer.as_mut_ptr() });
-                template.substitute(refs, &mut oz);
-                wz.descend_to(&buffer[prefix.len()..oz.loc]);
-=======
-        let mut template_prefixes = vec![unsafe { MaybeUninit::zeroed().assume_init() }; templates.len()];
-        let mut subsumption = vec![0; templates.len()];
-        // x abc y ab z   =>  0 3 2 3 4 
-        // x ab y abc z   =>  0 1 2 1 4
-
-        // x abc y ab z a   =>  0 5 2 5 4 5 
-        // x ab y abc z a   =>  0 5 2 5 4 5
-
-        // a x abc y ab z   =>  0 1 0 3 0 4
-        // a x ab y abc z   =>  0 1 0 3 0 4
-
-        // abc x a y ab z   =>  2 1 2 3 2 5
-        // ab x a y abc z   =>  2 1 2 3 2 5
-        for (i, e) in templates.iter().enumerate() {
-            template_prefixes[i] = unsafe { e.prefix().unwrap_or_else(|x| e.span()).as_ref().unwrap() };
-            subsumption[i] = i;
-            for j in 0..i {
-                let o = pathmap::utils::find_prefix_overlap(template_prefixes[i], template_prefixes[j]);
-                if o == template_prefixes[j].len() { // i prefix of j (or equal) 
-                    subsumption[i] = j;
-                    break
-                }
-            }
-        }
-        let mut placements = subsumption.clone();
-        let read_copy = self.btm.clone();
-        let mut template_wzs: Vec<_> = vec![];
-        // let mut write_copy = self.btm.clone();
-        template_prefixes.iter().enumerate().for_each(|(i, x)| {
-            if subsumption[i] == i {
-                // placements[i] = template_wzs.len();
-                template_wzs.push(self.write_zipper_at_unchecked(x));
-                // template_wzs.push(write_copy.write_zipper_at_path(x));
-            }
-        });
-        for i in 0..subsumption.len() {
-            subsumption[i] = placements[subsumption[i]]
-        }
-        trace!(target: "transform", "templates {:?}", templates);
-        trace!(target: "transform", "prefixes {:?}", template_prefixes);
-        trace!(target: "transform", "subsumption {:?}", subsumption);
-
-        let mut any_new = false;
-        let touched = Self::query_multi(&read_copy, patterns, |refs_bindings, loc| {
+        let touched = query_multi_impl(patterns, pattern_rzs, |refs_bindings, loc| {
             // trace!(target: "transform", "pattern {}", serialize(unsafe { template.span().as_ref().unwrap()}));
             trace!(target: "transform", "data {}", serialize(unsafe { loc.span().as_ref().unwrap()}));
 
-            for (i, (prefix, template)) in template_prefixes.iter().zip(templates.iter()).enumerate() {
-                let wz = &mut template_wzs[subsumption[i]];
+            for (i, ((template_full_path, incremental_path_start, wz_idx), template)) in template_prefixes.iter().zip(templates.iter()).enumerate() {
+
+                let wz = &mut template_wzs[*wz_idx];
                 let mut oz = ExprZipper::new(Expr { ptr: buffer.as_mut_ptr() });
 
                 trace!(target: "transform", "{i} template {}", serialize(unsafe { template.span().as_ref().unwrap()}));
@@ -1649,78 +1581,95 @@
                 // loc.transformed(template,)
                 trace!(target: "transform", "{i} out {:?}", oz.root);
                 // println!("descending {:?} to {:?}", serialize(prefix), serialize(&buffer[template_prefixes[subsumption[i]].len()..oz.loc]));
-                wz.descend_to(&buffer[template_prefixes[subsumption[i]].len()..oz.loc]);
+//GOAT, here is where I'm unsure
+//This is the original
+                //wz.descend_to(&buffer[template_prefixes[subsumption[i]].len()..oz.loc]);
+
+                wz.descend_to(&buffer[*incremental_path_start..oz.loc]);
+
                 // println!("wz path {} {}", serialize(template_prefixes[subsumption[i]]), serialize(wz.path()));
                 // println!("insert path {}", serialize(&buffer[..oz.loc]));
->>>>>>> 75e4c448
                 any_new |= wz.set_value(()).is_none();
                 wz.reset();
                 // THIS DOES WORK v
                 // any_new |= unsafe { ((&self.btm) as *const BytesTrieMap<()>).cast_mut().as_mut().unwrap() }.insert(&buffer[..oz.loc], ()).is_none();
-                
+
             }
             Result::<(),()>::Ok(())
         }).unwrap();
         (touched, any_new)
 }
 
-<<<<<<< HEAD
-impl DefaultSpace {
-=======
-    pub fn transform_multi_multi_(&mut self, patterns: &[Expr], templates: &[Expr], add: Expr) -> (usize, bool) {
+//GOAT, There should NOT be two functions that are so close in implementation without a very very very good reason
+pub(crate) fn transform_multi_multi_impl_<'s, RZ, WZ>(
+    patterns            : &[Expr],
+    pattern_rzs         : &[RZ],
+    templates           : &[Expr],
+    template_prefixes   : &[(&[u8], usize, usize)],
+    template_wzs        : &mut [WZ],
+) -> (usize, bool)
+    where
+    RZ : ZipperMoving + ZipperReadOnlySubtries<'s, ()> + ZipperAbsolutePath,
+    WZ : ZipperMoving + ZipperWriting<()>
+{
+
         let mut buffer = [0u8; 512];
-        let mut template_prefixes = vec![slice_from_raw_parts(null(), 0); templates.len()];
-        let mut subsumption = vec![0; templates.len()];
-        // x abc y ab z   =>  0 3 2 3 4
-        // x ab y abc z   =>  0 1 2 1 4
-
-        // x abc y ab z a   =>  0 5 2 5 4 5
-        // x ab y abc z a   =>  0 5 2 5 4 5
-
-        // a x abc y ab z   =>  0 1 0 3 0 4
-        // a x ab y abc z   =>  0 1 0 3 0 4
-
-        // abc x a y ab z   =>  2 1 2 3 2 5
-        // ab x a y abc z   =>  2 1 2 3 2 5
-        for (i, e) in templates.iter().enumerate() {
-            template_prefixes[i] = e.prefix().unwrap_or_else(|x| e.span());
-            subsumption[i] = i;
-            for j in 0..i {
-                let o = unsafe {
-                    pathmap::utils::find_prefix_overlap(template_prefixes[i].as_ref().unwrap_unchecked(),
-                                                        template_prefixes[j].as_ref().unwrap_unchecked()) };
-                if o == template_prefixes[j].len() { // i prefix of j (or equal)
-                    subsumption[i] = j;
-                    break
-                }
-            }
-        }
-        let template_prefixes: &[&[u8]] = unsafe { std::mem::transmute(&template_prefixes[..]) };
-        let mut placements = subsumption.clone();
-        let mut read_copy = self.btm.clone();
-        read_copy.insert(unsafe { add.span().as_ref().unwrap() }, ());
-        let mut template_wzs: Vec<_> = vec![];
-        // let mut write_copy = self.btm.clone();
-        template_prefixes.iter().enumerate().for_each(|(i, x)| {
-            if subsumption[i] == i {
-                // placements[i] = template_wzs.len();
-                template_wzs.push(self.write_zipper_at_unchecked(x));
-                // template_wzs.push(write_copy.write_zipper_at_path(x));
-            }
-        });
-        for i in 0..subsumption.len() {
-            subsumption[i] = placements[subsumption[i]]
-        }
-        trace!(target: "transform", "templates {:?}", templates);
-        trace!(target: "transform", "prefixes {:?}", template_prefixes);
-        trace!(target: "transform", "subsumption {:?}", subsumption);
+
+        //GOAT Subsumption code, implemented inside of "acquire_transform_permissions"
+        //--------------------------------------------------
+        // let mut template_prefixes = vec![slice_from_raw_parts(null(), 0); templates.len()];
+        // let mut subsumption = vec![0; templates.len()];
+        // // x abc y ab z   =>  0 3 2 3 4
+        // // x ab y abc z   =>  0 1 2 1 4
+
+        // // x abc y ab z a   =>  0 5 2 5 4 5
+        // // x ab y abc z a   =>  0 5 2 5 4 5
+
+        // // a x abc y ab z   =>  0 1 0 3 0 4
+        // // a x ab y abc z   =>  0 1 0 3 0 4
+
+        // // abc x a y ab z   =>  2 1 2 3 2 5
+        // // ab x a y abc z   =>  2 1 2 3 2 5
+        // for (i, e) in templates.iter().enumerate() {
+        //     template_prefixes[i] = e.prefix().unwrap_or_else(|x| e.span());
+        //     subsumption[i] = i;
+        //     for j in 0..i {
+        //         let o = unsafe {
+        //             pathmap::utils::find_prefix_overlap(template_prefixes[i].as_ref().unwrap_unchecked(),
+        //                                                 template_prefixes[j].as_ref().unwrap_unchecked()) };
+        //         if o == template_prefixes[j].len() { // i prefix of j (or equal)
+        //             subsumption[i] = j;
+        //             break
+        //         }
+        //     }
+        // }
+        // let template_prefixes: &[&[u8]] = unsafe { std::mem::transmute(&template_prefixes[..]) };
+        // let mut placements = subsumption.clone();
+        // let mut read_copy = self.btm.clone();
+        // read_copy.insert(unsafe { add.span().as_ref().unwrap() }, ());
+        // let mut template_wzs: Vec<_> = vec![];
+        // // let mut write_copy = self.btm.clone();
+        // template_prefixes.iter().enumerate().for_each(|(i, x)| {
+        //     if subsumption[i] == i {
+        //         // placements[i] = template_wzs.len();
+        //         template_wzs.push(self.write_zipper_at_unchecked(x));
+        //         // template_wzs.push(write_copy.write_zipper_at_path(x));
+        //     }
+        // });
+        // for i in 0..subsumption.len() {
+        //     subsumption[i] = placements[subsumption[i]]
+        // }
+        // trace!(target: "transform", "templates {:?}", templates);
+        // trace!(target: "transform", "prefixes {:?}", template_prefixes);
+        // trace!(target: "transform", "subsumption {:?}", subsumption);
 
         let mut any_new = false;
-        let touched = Self::query_multi(&read_copy, patterns, |refs_bindings, loc| {
+        let touched = query_multi_impl(patterns, pattern_rzs, |refs_bindings, loc| {
             trace!(target: "transform", "data {}", serialize(unsafe { loc.span().as_ref().unwrap()}));
 
-            for (i, (prefix, template)) in template_prefixes.iter().zip(templates.iter()).enumerate() {
-                let wz = &mut template_wzs[subsumption[i]];
+            for (i, ((template_full_path, incremental_path_start, wz_idx), template)) in template_prefixes.iter().zip(templates.iter()).enumerate() {
+
+                let wz = &mut template_wzs[*wz_idx];
                 let mut oz = ExprZipper::new(Expr { ptr: buffer.as_mut_ptr() });
 
                 trace!(target: "transform", "{i} template {}", serialize(unsafe { template.span().as_ref().unwrap()}));
@@ -1742,7 +1691,13 @@
                 // loc.transformed(template,)
                 trace!(target: "transform", "{i} out {:?}", oz.root);
                 // println!("descending {:?} to {:?}", serialize(prefix), serialize(&buffer[template_prefixes[subsumption[i]].len()..oz.loc]));
-                wz.descend_to(&buffer[template_prefixes[subsumption[i]].len()..oz.loc]);
+
+//GOAT, here is where I'm unsure
+//This is the original
+                //wz.descend_to(&buffer[template_prefixes[subsumption[i]].len()..oz.loc]);
+
+                wz.descend_to(&buffer[*incremental_path_start..oz.loc]);
+
                 // println!("wz path {} {}", serialize(template_prefixes[subsumption[i]]), serialize(wz.path()));
                 // println!("insert path {}", serialize(&buffer[..oz.loc]));
                 any_new |= wz.set_value(()).is_none();
@@ -1755,10 +1710,10 @@
         }).unwrap();
         drop(template_prefixes);
         (touched, any_new)
-    }
-
-
->>>>>>> 75e4c448
+}
+
+impl DefaultSpace {
+
     pub fn transform_multi(&mut self, patterns: &[Expr], template: Expr) -> (usize, bool) {
         self.transform_multi_multi_simple(patterns, &[template])
     }
@@ -1767,15 +1722,13 @@
         self.transform_multi_multi_simple(&[pattern], &[template])
     }
 
-<<<<<<< HEAD
-    pub fn query<F : FnMut(&[Expr], Expr) -> ()>(&self, pattern: Expr, mut effect: F) {
-        let _ = self.query_multi(&[pattern], |refs, e| { effect(refs, e); Ok::<(), ()>(()) } ).unwrap();
-=======
-    pub fn query<F : FnMut(&[ExprEnv], Expr) -> ()>(&mut self, pattern: Expr, mut effect: F) {
-        Self::query_multi(&self.btm, &[pattern], |refs, e| { effect(refs.unwrap(), e); Ok::<(), ()>(()) } ).unwrap();
->>>>>>> 75e4c448
-    }
-
+    pub fn query<F : FnMut(&[ExprEnv], Expr) -> ()>(&self, pattern: Expr, mut effect: F) {
+        self.query_multi(&[pattern], |refs, e| { effect(refs.unwrap(), e); Ok::<(), ()>(()) } ).unwrap();
+    }
+
+    //GOAT, what is the value of this function??  Is this just a scaffolding for the tests, or should we try
+    // to make this part of the interface by giving it reasonable error pathways?
+    //
     // (exec <loc> (, <src1> <src2> <srcn>)
     //             (, <dst1> <dst2> <dstm>))
     pub fn interpret(&mut self, rt: Expr) {
@@ -1788,25 +1741,28 @@
         let loc = rtz.subexpr();
 
         assert!(rtz.next_child());
-<<<<<<< HEAD
-        let srcs = comma_fun_args_asserted(self, rtz.subexpr());
-
-        assert!(rtz.next_child());
-        let dsts = comma_fun_args_asserted(self, rtz.subexpr());
-
-        // #[cfg(test)]{
-        //     println!("SRCS");
-        //     for each in &srcs {
-        //         println!("\te : {:?}", mork_bytestring::serialize(unsafe { each.span().as_ref().unwrap() }))
-        //     }
-        //     println!("DSTS");
-        //     for each in &dsts {
-        //         println!("\te : {:?}", mork_bytestring::serialize(unsafe { each.span().as_ref().unwrap() }))
-        //     }
-        // }
-
-        self.transform_multi_multi_simple(&srcs[..], &dsts[..]);
-=======
+
+        //GOAT, old server branch code from before the merge
+        //
+        // let srcs = comma_fun_args_asserted(self, rtz.subexpr());
+
+        // assert!(rtz.next_child());
+        // let dsts = comma_fun_args_asserted(self, rtz.subexpr());
+
+        // // #[cfg(test)]{
+        // //     println!("SRCS");
+        // //     for each in &srcs {
+        // //         println!("\te : {:?}", mork_bytestring::serialize(unsafe { each.span().as_ref().unwrap() }))
+        // //     }
+        // //     println!("DSTS");
+        // //     for each in &dsts {
+        // //         println!("\te : {:?}", mork_bytestring::serialize(unsafe { each.span().as_ref().unwrap() }))
+        // //     }
+        // // }
+
+        // self.transform_multi_multi_simple(&srcs[..], &dsts[..]);
+
+
         let mut srcz = ExprZipper::new(rtz.subexpr());
         let Ok(Tag::Arity(n)) = srcz.item() else { panic!() };
         let mut srcs = Vec::with_capacity(n as usize - 1);
@@ -1829,9 +1785,24 @@
             dsts.push(dstz.subexpr());
         }
 
-        let res = self.transform_multi_multi_(&srcs[..], &dsts[..], rt);
+        let (mut read_map, template_prefixes, mut writers) = self.acquire_transform_permissions(&srcs[..], &dsts[..], &()).unwrap();
+
+        //Insert the self expression into the read_map
+        read_map.insert(unsafe { rt.span().as_ref().unwrap() }, ());
+
+        //GOAT, when we unify `transform_multi_multi_impl` with `transform_multi_multi_impl_`, we ought to call `transform_multi_multi` here
+        // rather than this copy-pasta
+        let make_prefix = |e:&Expr|  unsafe { e.prefix().unwrap_or_else(|_| e.span()).as_ref().unwrap() };
+
+        let pattern_rzs: Vec<_> = srcs.iter().map(|pat| {
+            let path = make_prefix(pat);
+            read_map.read_zipper_at_borrowed_path(path)
+        }).collect();
+
+        let mut template_wzs: Vec<_> = writers.iter_mut().map(|writer| self.write_zipper(writer)).collect();
+
+        let res = transform_multi_multi_impl_(&srcs[..], &pattern_rzs, &dsts[..], &template_prefixes, &mut template_wzs);
         trace!(target: "interpret", "{:?}", res);
->>>>>>> 75e4c448
     }
 
     pub fn interpret_datalog(&mut self, rt: Expr) -> bool {
@@ -1862,16 +1833,16 @@
     // pub fn datalog(&mut self, statements: &[Expr]) {
     //     let last_wrapped = vec![item_byte(Tag::Arity(2)), item_byte(Tag::SymbolSize(1)), 0];
     //     let current_wrapped = vec![item_byte(Tag::Arity(2)), item_byte(Tag::SymbolSize(1)), 1];
-    //
+    
     //     for statement in statements {
     //         let patterns = f(statement);
     //         let last_wrapped_patterns = patterns;
     //         let template = g(statement);
     //         let current_wrapped_template = template;
     //         self.transform_multi(last_wrapped_patterns, current_wrapped_template);
-    //
+    
     //     }
-    //
+    
     //     loop {
     //         match self.btm.write_zipper_at_path(&current_wrapped[..]).join_into(&mut self.btm.write_zipper_at_path(&last_wrapped[..])) {
     //             AlgebraicStatus::Element => {}
@@ -1887,7 +1858,6 @@
         let prefix_e = expr!(self, "[4] exec $ $ $");
         let prefix = unsafe { prefix_e.prefix().unwrap().as_ref().unwrap() };
 
-<<<<<<< HEAD
         // the invariant is that buffer should always be reset with at least the prefix
         let mut buffer = Vec::from(prefix);
 
@@ -1916,21 +1886,7 @@
 
             self.interpret(Expr{ ptr: buffer.as_mut_ptr() });
         }
-=======
-        while {
-            let mut rz = self.btm.read_zipper_at_borrowed_path(prefix);
-            if rz.to_next_val() {
-                // cannot be here `rz` conflicts potentially with zippers(rz.path())
-                let mut x: Box<[u8]> = rz.origin_path().into(); // should use local buffer
-                drop(rz);
-                self.btm.remove(&x[..]);
-                // println!("expr {:?}", Expr{ ptr: x.as_mut_ptr() });
-                self.interpret(Expr{ ptr: x.as_mut_ptr() });
-                true
-            } else {
-                false
-            }
-        } { }
+
     }
 
     // pub fn prefix_forks(&self, e: Expr) -> (Vec<u8>, Vec<Expr>) {
@@ -1955,49 +1911,6 @@
     //         (vec![], vec![])
     //     }
     // }
-    
-    pub fn token_bfs(&self, token: &[u8], pattern: Expr) -> Vec<(Vec<u8>, Expr)> {
-
-        // let mut stack = vec![0; 1];
-        // stack[0] = ACTION;
-        // 
-        // let prefix = unsafe { pattern.prefix().unwrap_or_else(|x| pattern.span()).as_ref().unwrap() };
-        // let shared = pathmap::utils::find_prefix_overlap(&token[..], prefix);
-        // stack.extend_from_slice(&referential_bidirectional_matching_stack_traverse(pattern, prefix.len())[..]);
-        // // println!("show {}", show_stack(&stack[..]));
-        // stack.reserve(4096);
-        
-
-        let mut rz = self.btm.read_zipper_at_path(&token[..]);
-        rz.reserve_buffers(4096, 64);
-
-        rz.descend_until();
-        
-        let cm = rz.child_mask();
-        let mut it = cm.iter();
-        
-        let mut res = vec![];
-        
-        
-        while let Some(b) = it.next() {
-            rz.descend_to_byte(b);
-            
-            let mut rzc = rz.clone();
-            rzc.to_next_val();
-            let e = Expr { ptr: rzc.origin_path().to_vec().leak().as_ptr().cast_mut() };
-            if e.unifiable(pattern) {
-                let v = rz.origin_path().to_vec();
-                // println!("token {:?}", &v[..]);
-                // println!("expr  {:?}", e);
-                res.push((v, e));
-            }
-            rz.ascend_byte();
-        }
-        
-        res
->>>>>>> 75e4c448
-    }
-
 
     pub fn done(self) -> ! {
         // let counters = pathmap::counters::Counters::count_ocupancy(&self.btm);
