--- conflicted
+++ resolved
@@ -230,7 +230,6 @@
     }
 
     #[test]
-<<<<<<< HEAD
     fn simple_transform_multi_multi_test0() {
         const SEXPR_CONTENTS: &str = r#"(Duck Quack)
             (Human BlaBla)"#;
@@ -302,7 +301,9 @@
 
         println!("\nRESULTS\n");
         println!("{}", String::from_utf8(v).unwrap());
-=======
+    }
+    
+    #[test]
     fn transform_multi_multi_no_match() {
         let mut s = Space::new();
 
@@ -318,6 +319,5 @@
         println!("{}", out);
 
         core::assert_ne!(&out, "c\n");
->>>>>>> cdde5da0
     }
 }